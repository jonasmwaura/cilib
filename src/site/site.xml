--- conflicted
+++ resolved
@@ -91,10 +91,7 @@
       <item name="Developer's Guide" href="/developers/index.html" collapse="true">
         <item name="Developer Workflow" href="/developers/workflows.html" />
         <item name="Code Style and conventions" href="/developers/code.html" />
-<<<<<<< HEAD
         <item name="Workflows" href="/developers/workflows.html" />
-=======
->>>>>>> 152756d4
       </item>
     </menu>
 
