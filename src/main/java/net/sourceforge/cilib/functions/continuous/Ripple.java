/**
 * Copyright (C) 2003 - 2009
 * Computational Intelligence Research Group (CIRG@UP)
 * Department of Computer Science
 * University of Pretoria
 * South Africa
 *
 * This program is free software; you can redistribute it and/or modify
 * it under the terms of the GNU General Public License as published by
 * the Free Software Foundation; either version 2 of the License, or
 * (at your option) any later version.
 *
 * This program is distributed in the hope that it will be useful,
 * but WITHOUT ANY WARRANTY; without even the implied warranty of
 * MERCHANTABILITY or FITNESS FOR A PARTICULAR PURPOSE.  See the
 * GNU General Public License for more details.
 *
 * You should have received a copy of the GNU General Public License
 * along with this program; if not, write to the Free Software
 * Foundation, Inc., 59 Temple Place, Suite 330, Boston, MA  02111-1307  USA
 */
package net.sourceforge.cilib.functions.continuous;

import net.sourceforge.cilib.functions.ContinuousFunction;
import net.sourceforge.cilib.type.types.container.Vector;

/**
 * Ripple function.
 *
 * <p>Title: CILib</p>
 * <p>Description: CILib (Computational Intelligence Library)</p>
 * <p>Copyright: Copyright (c) 2004</p>
 * <p>Company: </p>
 * @author Clive Naicker
 * @version 1.0
 */

public class Ripple extends ContinuousFunction {
    private static final long serialVersionUID = 2956377362140947929L;

    /**
     * Create an instance of the function. The default domain is defined to be R(0, 1)^2
     */
    public Ripple() {
        //constraint.add(new DimensionValidator(2));
        setDomain("R(0, 1)^2");
    }

    /**
     * {@inheritDoc}
     */
    @Override
    public Ripple getClone() {
        return new Ripple();
    }

    /**
     * {@inheritDoc}
     */
    public Double getMinimum() {
        return 2.2;
    }

    /**
     * {@inheritDoc}
     */
    @Override
<<<<<<< HEAD
    public Double evaluate(Vector input) {
        double x = input.doubleValueOf(0);
        double y = input.doubleValueOf(1);
=======
    public Double apply(Vector input) {
        double x = input.getReal(0);
        double y = input.getReal(1);
>>>>>>> 472f9c3e

        double term1 = Math.exp(-1.0*Math.log(2)*Math.pow(((x - 0.1)/0.8), 2));
        double term2 = Math.pow(Math.sin(5*Math.PI*x), 6) + 0.1*Math.pow(Math.cos(500*Math.PI*x), 2);
        double term3 = Math.exp(-2.0*Math.log(2)*Math.pow(((y - 0.1)/0.8), 2));
        double term4 = Math.sin(5*Math.PI*y) + 0.1*Math.pow(Math.cos(500*Math.PI*y), 2);

        double result = term1*term2 + term3*term4;
        return result;
    }

}<|MERGE_RESOLUTION|>--- conflicted
+++ resolved
@@ -34,8 +34,8 @@
  * @author Clive Naicker
  * @version 1.0
  */
+public class Ripple extends ContinuousFunction {
 
-public class Ripple extends ContinuousFunction {
     private static final long serialVersionUID = 2956377362140947929L;
 
     /**
@@ -65,23 +65,16 @@
      * {@inheritDoc}
      */
     @Override
-<<<<<<< HEAD
-    public Double evaluate(Vector input) {
+    public Double apply(Vector input) {
         double x = input.doubleValueOf(0);
         double y = input.doubleValueOf(1);
-=======
-    public Double apply(Vector input) {
-        double x = input.getReal(0);
-        double y = input.getReal(1);
->>>>>>> 472f9c3e
 
-        double term1 = Math.exp(-1.0*Math.log(2)*Math.pow(((x - 0.1)/0.8), 2));
-        double term2 = Math.pow(Math.sin(5*Math.PI*x), 6) + 0.1*Math.pow(Math.cos(500*Math.PI*x), 2);
-        double term3 = Math.exp(-2.0*Math.log(2)*Math.pow(((y - 0.1)/0.8), 2));
-        double term4 = Math.sin(5*Math.PI*y) + 0.1*Math.pow(Math.cos(500*Math.PI*y), 2);
+        double term1 = Math.exp(-1.0 * Math.log(2) * Math.pow(((x - 0.1) / 0.8), 2));
+        double term2 = Math.pow(Math.sin(5 * Math.PI * x), 6) + 0.1 * Math.pow(Math.cos(500 * Math.PI * x), 2);
+        double term3 = Math.exp(-2.0 * Math.log(2) * Math.pow(((y - 0.1) / 0.8), 2));
+        double term4 = Math.sin(5 * Math.PI * y) + 0.1 * Math.pow(Math.cos(500 * Math.PI * y), 2);
 
-        double result = term1*term2 + term3*term4;
+        double result = term1 * term2 + term3 * term4;
         return result;
     }
-
 }