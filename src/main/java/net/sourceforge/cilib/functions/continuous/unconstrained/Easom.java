--- conflicted
+++ resolved
@@ -68,15 +68,9 @@
      * {@inheritDoc}
      */
     @Override
-<<<<<<< HEAD
-    public Double evaluate(Vector input) {
+    public Double apply(Vector input) {
         double powerTerm1 = -((input.doubleValueOf(0)-Math.PI)*(input.doubleValueOf(0)-Math.PI));
         double powerTerm2 = -((input.doubleValueOf(1)-Math.PI)*(input.doubleValueOf(1)-Math.PI));
-=======
-    public Double apply(Vector input) {
-        double powerTerm1 = -((input.getReal(0)-Math.PI)*(input.getReal(0)-Math.PI));
-        double powerTerm2 = -((input.getReal(1)-Math.PI)*(input.getReal(1)-Math.PI));
->>>>>>> 472f9c3e
         double power = powerTerm1 + powerTerm2;
         return -Math.cos(input.doubleValueOf(0)) * Math.cos(input.doubleValueOf(1)) * Math.exp(power);
     }
