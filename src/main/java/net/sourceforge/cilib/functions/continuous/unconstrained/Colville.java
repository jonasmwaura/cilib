--- conflicted
+++ resolved
@@ -78,19 +78,11 @@
      * {@inheritDoc}
      */
     @Override
-<<<<<<< HEAD
-    public Double evaluate(Vector input) {
+    public Double apply(Vector input) {
         double a = input.doubleValueOf(0);
         double b = input.doubleValueOf(1);
         double c = input.doubleValueOf(2);
         double d = input.doubleValueOf(3);
-=======
-    public Double apply(Vector input) {
-        double a = input.getReal(0);
-        double b = input.getReal(1);
-        double c = input.getReal(2);
-        double d = input.getReal(3);
->>>>>>> 472f9c3e
 
         return 100 * (b-a*a) * (b-a*a) +
             (1-a) * (1-a) +
