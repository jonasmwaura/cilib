--- conflicted
+++ resolved
@@ -46,6 +46,7 @@
  * @version 1.0
  */
 public class SixHumpCamelBack extends ContinuousFunction {
+
     private static final long serialVersionUID = -3834640752316926216L;
 
     public SixHumpCamelBack() {
@@ -73,18 +74,10 @@
      * {@inheritDoc}
      */
     @Override
-<<<<<<< HEAD
-    public Double evaluate(Vector input) {
+    public Double apply(Vector input) {
         double x1 = input.doubleValueOf(0);
         double x2 = input.doubleValueOf(1);
-=======
-    public Double apply(Vector input) {
-        double x1 = input.getReal(0);
-        double x2 = input.getReal(1);
->>>>>>> 472f9c3e
 
-        double result = (4 - 2.1*x1*x1 + Math.pow(x1, 4.0)/3.0)*x1*x1 + x1*x2 + 4*(x2*x2 -1)*x2*x2;
-        return result;
+        return (4 - 2.1 * x1 * x1 + Math.pow(x1, 4.0) / 3.0) * x1 * x1 + x1 * x2 + 4 * (x2 * x2 - 1) * x2 * x2;
     }
-
 }