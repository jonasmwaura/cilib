--- conflicted
+++ resolved
@@ -71,15 +71,9 @@
      * @see net.sourceforge.cilib.functions.redux.ContinuousFunction#evaluate(net.sourceforge.cilib.type.types.container.Vector)
      */
     @Override
-<<<<<<< HEAD
-    public Double evaluate(Vector input) {
+    public Double apply(Vector input) {
         double x1 = input.doubleValueOf(0);
         double x2 = input.doubleValueOf(1);
-=======
-    public Double apply(Vector input) {
-        double x1 = input.getReal(0);
-        double x2 = input.getReal(1);
->>>>>>> 472f9c3e
 
         return Math.sin(x1)*Math.exp((1-Math.cos(x2))*(1-Math.cos(x2)))+Math.cos(x2)*Math.exp((1-Math.sin(x1))*(1-Math.sin(x1)))+(x1-x2)*(x1-x2);
     }
