/**
 * Computational Intelligence Library (CIlib)
 * Copyright (C) 2003 - 2010
 * Computational Intelligence Research Group (CIRG@UP)
 * Department of Computer Science
 * University of Pretoria
 * South Africa
 *
 * This library is free software; you can redistribute it and/or modify
 * it under the terms of the GNU Lesser General Public License as published by
 * the Free Software Foundation; either version 3 of the License, or
 * (at your option) any later version.
 *
 * This library is distributed in the hope that it will be useful,
 * but WITHOUT ANY WARRANTY; without even the implied warranty of
 * MERCHANTABILITY or FITNESS FOR A PARTICULAR PURPOSE.  See the
 * GNU Lesser General Public License for more details.
 *
 * You should have received a copy of the GNU Lesser General Public License
 * along with this library; if not, see <http://www.gnu.org/licenses/>.
 */
package net.sourceforge.cilib.functions.continuous.decorators;

import net.sourceforge.cilib.controlparameter.ConstantControlParameter;
import net.sourceforge.cilib.controlparameter.ControlParameter;
import net.sourceforge.cilib.functions.ContinuousFunction;
import net.sourceforge.cilib.math.random.GaussianDistribution;
import net.sourceforge.cilib.math.random.ProbabilityDistributionFuction;
import net.sourceforge.cilib.type.types.container.Vector;

/**
 *
 * @author Gary Pampara
 *
 */
public class NoisyFunctionDecorator extends ContinuousFunction {

    private static final long serialVersionUID = -3918271655104447420L;
    private ContinuousFunction function;
    private ProbabilityDistributionFuction randomNumber;
    private ControlParameter variance;

    /**
     * Create an instance of the decorator and set the domain to "R" by default.
     */
    public NoisyFunctionDecorator() {
        setDomain("R");
        randomNumber = new GaussianDistribution();
        this.variance = new ConstantControlParameter(1.0);
    }

    /**
     * {@inheritDoc}
     */
    @Override
    public NoisyFunctionDecorator getClone() {
        return new NoisyFunctionDecorator();
    }

    /**
     * {@inheritDoc}
     */
<<<<<<< HEAD
    public Double apply(Vector input) {
        return function.apply(input) + randomNumber.getGaussian(0.0, this.variance.getParameter());
=======
    @Override
    public Double evaluate(Vector input) {
        return function.evaluate(input) + randomNumber.getRandomNumber(0.0, this.variance.getParameter());
>>>>>>> 18124157
    }

    /**
     * Get the function that is decorated.
     * @return Returns the noisyFunction.
     */
    public ContinuousFunction getFunction() {
        return function;
    }

    /**
     * Set the decorated function.
     * @param function The function to decorate.
     */
    public void setFunction(ContinuousFunction function) {
        this.function = function;
        this.setDomain(function.getDomainRegistry().getDomainString());
    }

    public ControlParameter getVariance() {
        return variance;
    }

    public void setVariance(ControlParameter variance) {
        this.variance = variance;
    }
}<|MERGE_RESOLUTION|>--- conflicted
+++ resolved
@@ -60,14 +60,9 @@
     /**
      * {@inheritDoc}
      */
-<<<<<<< HEAD
+    @Override
     public Double apply(Vector input) {
-        return function.apply(input) + randomNumber.getGaussian(0.0, this.variance.getParameter());
-=======
-    @Override
-    public Double evaluate(Vector input) {
-        return function.evaluate(input) + randomNumber.getRandomNumber(0.0, this.variance.getParameter());
->>>>>>> 18124157
+        return function.apply(input) + randomNumber.getRandomNumber(0.0, this.variance.getParameter());
     }
 
     /**
