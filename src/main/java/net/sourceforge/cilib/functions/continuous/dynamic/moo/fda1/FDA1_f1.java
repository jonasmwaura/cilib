/**
 * Copyright (C) 2003 - 2009
 * Computational Intelligence Research Group (CIRG@UP)
 * Department of Computer Science
 * University of Pretoria
 * South Africa
 *
 * This program is free software; you can redistribute it and/or modify
 * it under the terms of the GNU General Public License as published by
 * the Free Software Foundation; either version 2 of the License, or
 * (at your option) any later version.
 *
 * This program is distributed in the hope that it will be useful,
 * but WITHOUT ANY WARRANTY; without even the implied warranty of
 * MERCHANTABILITY or FITNESS FOR A PARTICULAR PURPOSE.  See the
 * GNU General Public License for more details.
 *
 * You should have received a copy of the GNU General Public License
 * along with this program; if not, write to the Free Software
 * Foundation, Inc., 59 Temple Place, Suite 330, Boston, MA  02111-1307  USA
 */
package net.sourceforge.cilib.functions.continuous.dynamic.moo.fda1;

import net.sourceforge.cilib.functions.ContinuousFunction;
import net.sourceforge.cilib.type.types.container.Vector;

/**
 * This function is the f1 function of the FDA1 problem defined on page 428 in the following paper:
 * M.Farina, K.Deb, P.Amato. Dynamic multiobjective optimization problems: test cases, approximations
 * and applications, IEEE Transactions on Evolutionary Computation, 8(5): 425-442, 2003
 *
 * @author Marde Greeff
 */

public class FDA1_f1 extends ContinuousFunction {

    private static final long serialVersionUID = 1914230427150406406L;

    /**
     * Default Contructor
     */
    public FDA1_f1 () {
        super();
        setDomain("R(0, 1)");
    }

    /**
     * copy constructor
     * @param copy
     */
    public FDA1_f1 (FDA1_f1 copy) {
        super(copy);
        this.setDomain(copy.getDomain());
    }

    /**
     * return a clone
     */
    public FDA1_f1 getClone() {
        return new FDA1_f1(this);
    }


    /**
     * Evaluates the function
     * f1(X_I) = x_1
     */
    @Override
<<<<<<< HEAD
    public Double evaluate(Vector input) {
        double value = Math.abs(input.doubleValueOf(0));
=======
    public Double apply(Vector input) {
        double value = Math.abs(input.getReal(0));
>>>>>>> 472f9c3e
        return value;
    }
}<|MERGE_RESOLUTION|>--- conflicted
+++ resolved
@@ -31,7 +31,6 @@
  *
  * @author Marde Greeff
  */
-
 public class FDA1_f1 extends ContinuousFunction {
 
     private static final long serialVersionUID = 1914230427150406406L;
@@ -39,7 +38,7 @@
     /**
      * Default Contructor
      */
-    public FDA1_f1 () {
+    public FDA1_f1() {
         super();
         setDomain("R(0, 1)");
     }
@@ -48,7 +47,7 @@
      * copy constructor
      * @param copy
      */
-    public FDA1_f1 (FDA1_f1 copy) {
+    public FDA1_f1(FDA1_f1 copy) {
         super(copy);
         this.setDomain(copy.getDomain());
     }
@@ -60,19 +59,13 @@
         return new FDA1_f1(this);
     }
 
-
     /**
      * Evaluates the function
      * f1(X_I) = x_1
      */
     @Override
-<<<<<<< HEAD
-    public Double evaluate(Vector input) {
+    public Double apply(Vector input) {
         double value = Math.abs(input.doubleValueOf(0));
-=======
-    public Double apply(Vector input) {
-        double value = Math.abs(input.getReal(0));
->>>>>>> 472f9c3e
         return value;
     }
 }