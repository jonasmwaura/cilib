--- conflicted
+++ resolved
@@ -82,15 +82,9 @@
      * {@inheritDoc}
      */
     @Override
-<<<<<<< HEAD
-    public Double evaluate(Vector input) {
+    public Double apply(Vector input) {
         double x1 = input.doubleValueOf(0);
         double x2 = input.doubleValueOf(1);
-=======
-    public Double apply(Vector input) {
-        double x1 = input.getReal(0);
-        double x2 = input.getReal(1);
->>>>>>> 472f9c3e
 
         return 100*Math.sqrt(Math.abs(x2-0.01*x1*x1)) + 0.01*Math.abs(x1+10);
     }
