/**
 * Copyright (C) 2003 - 2009
 * Computational Intelligence Research Group (CIRG@UP)
 * Department of Computer Science
 * University of Pretoria
 * South Africa
 *
 * This program is free software; you can redistribute it and/or modify
 * it under the terms of the GNU General Public License as published by
 * the Free Software Foundation; either version 2 of the License, or
 * (at your option) any later version.
 *
 * This program is distributed in the hope that it will be useful,
 * but WITHOUT ANY WARRANTY; without even the implied warranty of
 * MERCHANTABILITY or FITNESS FOR A PARTICULAR PURPOSE.  See the
 * GNU General Public License for more details.
 *
 * You should have received a copy of the GNU General Public License
 * along with this program; if not, write to the Free Software
 * Foundation, Inc., 59 Temple Place, Suite 330, Boston, MA  02111-1307  USA
 */
package net.sourceforge.cilib.functions.continuous.unconstrained;

import net.sourceforge.cilib.functions.ContinuousFunction;
import net.sourceforge.cilib.type.types.container.Vector;

/**
 * <p><b>Beale Function.</b></p>
 *
 * <p><b>Reference:</b> S.K. Mishra, <i>Some New Test Functions
 * for Global Optimization and Performance of Repulsive Particle Swarm Methods</i>
 * North-Eastern Hill University, India, 2002</p>
 *
 * <p>Minimum:
 * <ul>
 * <li> &fnof;(<b>x</b>*) = 0</li>
 * <li> <b>x</b>* = (3, 0.5)</li>
 * <li> for x<sub>1</sub>, x<sub>2</sub> in [-4.5, 4.5]</li>
 * </ul>
 * </p>
 *
 * <p>Characteristics:
 * <ul>
 * <li>Only defined for 2 dimensions</li>
 * <li>Unimodal</li>
 * <li>Seperable</li>
 * <li>Regular</li>
 * </ul>
 * </p>
 *
 * @author Andries Engelbrecht
 *
 */
public class Beale extends ContinuousFunction {
    private static final long serialVersionUID = -7803711986955989075L;

    /**
     * Create an instance of {@linkplain Beale}. The default domain is set to R(-4.5, 4.5)^2.
     */
    public Beale() {
        setDomain("R(-4.5,4.5)^2");
    }

    /**
     * {@inheritDoc}
     */
    public Beale getClone() {
        return new Beale();
    }

    /**
     * {@inheritDoc}
     */
    public Double getMinimum() {
        return 0.0;
    }

    /**
     * {@inheritDoc}
     */
    @Override
<<<<<<< HEAD
    public Double evaluate(Vector input) {
        double x1 = input.doubleValueOf(0);
        double x2 = input.doubleValueOf(1);
=======
    public Double apply(Vector input) {
        double x1 = input.getReal(0);
        double x2 = input.getReal(1);
>>>>>>> 472f9c3e

        return (1.5-x1+x1*x2)*(1.5-x1+x1*x2) + (2.25-x1+x1*x2*x2)*(2.25-x1+x1*x2*x2) + (2.625-x1+x1*x2*x2*x2)*(2.625-x1+x1*x2*x2*x2);
    }
}
<|MERGE_RESOLUTION|>--- conflicted
+++ resolved
@@ -52,6 +52,7 @@
  *
  */
 public class Beale extends ContinuousFunction {
+
     private static final long serialVersionUID = -7803711986955989075L;
 
     /**
@@ -79,16 +80,9 @@
      * {@inheritDoc}
      */
     @Override
-<<<<<<< HEAD
-    public Double evaluate(Vector input) {
+    public Double apply(Vector input) {
         double x1 = input.doubleValueOf(0);
         double x2 = input.doubleValueOf(1);
-=======
-    public Double apply(Vector input) {
-        double x1 = input.getReal(0);
-        double x2 = input.getReal(1);
->>>>>>> 472f9c3e
-
-        return (1.5-x1+x1*x2)*(1.5-x1+x1*x2) + (2.25-x1+x1*x2*x2)*(2.25-x1+x1*x2*x2) + (2.625-x1+x1*x2*x2*x2)*(2.625-x1+x1*x2*x2*x2);
+        return (1.5 - x1 + x1 * x2) * (1.5 - x1 + x1 * x2) + (2.25 - x1 + x1 * x2 * x2) * (2.25 - x1 + x1 * x2 * x2) + (2.625 - x1 + x1 * x2 * x2 * x2) * (2.625 - x1 + x1 * x2 * x2 * x2);
     }
 }
