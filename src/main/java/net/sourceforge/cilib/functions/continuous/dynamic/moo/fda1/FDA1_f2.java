/**
 * Copyright (C) 2003 - 2009
 * Computational Intelligence Research Group (CIRG@UP)
 * Department of Computer Science
 * University of Pretoria
 * South Africa
 *
 * This program is free software; you can redistribute it and/or modify
 * it under the terms of the GNU General Public License as published by
 * the Free Software Foundation; either version 2 of the License, or
 * (at your option) any later version.
 *
 * This program is distributed in the hope that it will be useful,
 * but WITHOUT ANY WARRANTY; without even the implied warranty of
 * MERCHANTABILITY or FITNESS FOR A PARTICULAR PURPOSE.  See the
 * GNU General Public License for more details.
 *
 * You should have received a copy of the GNU General Public License
 * along with this program; if not, write to the Free Software
 * Foundation, Inc., 59 Temple Place, Suite 330, Boston, MA  02111-1307  USA
 */
package net.sourceforge.cilib.functions.continuous.dynamic.moo.fda1;

import net.sourceforge.cilib.functions.ContinuousFunction;
import net.sourceforge.cilib.functions.Function;
import net.sourceforge.cilib.type.types.container.Vector;
import net.sourceforge.cilib.problem.FunctionMinimisationProblem;

/**
 * This function is the g*h function of the FDA1 problem defined on page 428 in the following paper:
 * M.Farina, K.Deb, P.Amato. Dynamic multiobjective optimization problems: test cases, approximations
 * and applications, IEEE Transactions on Evolutionary Computation, 8(5): 425-442, 2003
 *
 * @author Marde Greeff
 */

public class FDA1_f2 extends ContinuousFunction {
    private static final long serialVersionUID = 6369118486095689078L;

    //member
    private Function<Vector, ? extends Number> fda1_g;
    private Function<Vector, ? extends Number> fda1_h;
    private FunctionMinimisationProblem fda1_g_problem;
    private FunctionMinimisationProblem fda1_h_problem;

    /**
     * Default constructor
     */
    public FDA1_f2() {
        super();
        setDomain("R(-1, 1)^20");
    }

    /**
     * Copy constructor.
     * @param copy
     */
    @SuppressWarnings("unchecked")
    public FDA1_f2(FDA1_f2 copy) {
        super(copy);
        this.setDomain(copy.getDomain());
        this.setFDA1_g(copy.getFDA1_g());
        this.setFDA1_g(copy.getFDA1_g_problem());
        this.setFDA1_h(copy.getFDA1_h());
        this.setFDA1_h(copy.getFDA1_h_problem());
    }

    /**
     * Returns a clone
     */
    @Override
    public FDA1_f2 getClone() {
        return new FDA1_f2(this);
    }

    /**
     * Sets the g function
     * @param problem
     */
    public void setFDA1_g(FunctionMinimisationProblem problem) {
        this.fda1_g_problem = problem;
        this.fda1_g = problem.getFunction();
        this.fda1_g.setDomain(fda1_g.getDomainRegistry().getDomainString());
    }

    /**
     * returns the problem used to set the g function
     * @return
     */
    public FunctionMinimisationProblem getFDA1_g_problem() {
        return this.fda1_g_problem;
    }

    /**
     * Sets the g function that is used in the FDA1 problem
     * @param fda1_g
     */
    public void setFDA1_g(Function<Vector, ? extends Number> fda1_g) {
        this.fda1_g = fda1_g;
        this.setDomain(fda1_g.getDomainRegistry().getDomainString());
    }

    /**
     * Returns the g function that is used in the FDA1 problem
     * @return
     */
    public Function getFDA1_g() {
        return this.fda1_g;
    }

    /**
     * Sets the h function
     * @param problem
     */
    public void setFDA1_h(FunctionMinimisationProblem problem) {
        this.fda1_h_problem = problem;
        this.fda1_h = problem.getFunction();
        this.fda1_h.setDomain(fda1_h.getDomainRegistry().getDomainString());
    }

    /**
     * returns the problem used to set the h function
     * @return
     */
    public FunctionMinimisationProblem getFDA1_h_problem() {
        return this.fda1_h_problem;
    }

    /**
     * Sets the f1 function that is used in the FDA1 problem
     * @param fda1_h
     */
    public void setFDA1_h(Function<Vector, ? extends Number> fda1_h) {
        this.fda1_h = fda1_h;
        this.setDomain(fda1_h.getDomainRegistry().getDomainString());
    }

    /**
     * Gets the f1 function that is used in the FDA1 problem
     * @return
     */
    public Function getFDA1_h() {
        return this.fda1_h;
    }

    /**
     * Evaluates the function
     * g*h
     */
    @Override
<<<<<<< HEAD
    public Double evaluate(Vector input) {
        Vector y = input.copyOfRange(1, input.size());
        double g = this.fda1_g.evaluate(y).doubleValue();
        double h = this.fda1_h.evaluate(input).doubleValue();
=======
    public Double apply(Vector input) {
        Vector y = input.subList(1, input.getDimension()-1);
        double g = this.fda1_g.apply(y).doubleValue();
        double h = this.fda1_h.apply(input).doubleValue();
>>>>>>> 472f9c3e

        double value = g*h;

        return value;
    }
}<|MERGE_RESOLUTION|>--- conflicted
+++ resolved
@@ -33,10 +33,9 @@
  *
  * @author Marde Greeff
  */
+public class FDA1_f2 extends ContinuousFunction {
 
-public class FDA1_f2 extends ContinuousFunction {
     private static final long serialVersionUID = 6369118486095689078L;
-
     //member
     private Function<Vector, ? extends Number> fda1_g;
     private Function<Vector, ? extends Number> fda1_h;
@@ -148,20 +147,10 @@
      * g*h
      */
     @Override
-<<<<<<< HEAD
-    public Double evaluate(Vector input) {
+    public Double apply(Vector input) {
         Vector y = input.copyOfRange(1, input.size());
-        double g = this.fda1_g.evaluate(y).doubleValue();
-        double h = this.fda1_h.evaluate(input).doubleValue();
-=======
-    public Double apply(Vector input) {
-        Vector y = input.subList(1, input.getDimension()-1);
         double g = this.fda1_g.apply(y).doubleValue();
         double h = this.fda1_h.apply(input).doubleValue();
->>>>>>> 472f9c3e
-
-        double value = g*h;
-
-        return value;
+        return g * h;
     }
 }