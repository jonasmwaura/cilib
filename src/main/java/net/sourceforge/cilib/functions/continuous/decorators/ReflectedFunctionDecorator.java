/**
 * Copyright (C) 2003 - 2009
 * Computational Intelligence Research Group (CIRG@UP)
 * Department of Computer Science
 * University of Pretoria
 * South Africa
 *
 * This program is free software; you can redistribute it and/or modify
 * it under the terms of the GNU General Public License as published by
 * the Free Software Foundation; either version 2 of the License, or
 * (at your option) any later version.
 *
 * This program is distributed in the hope that it will be useful,
 * but WITHOUT ANY WARRANTY; without even the implied warranty of
 * MERCHANTABILITY or FITNESS FOR A PARTICULAR PURPOSE.  See the
 * GNU General Public License for more details.
 *
 * You should have received a copy of the GNU General Public License
 * along with this program; if not, write to the Free Software
 * Foundation, Inc., 59 Temple Place, Suite 330, Boston, MA  02111-1307  USA
 */
package net.sourceforge.cilib.functions.continuous.decorators;

import net.sourceforge.cilib.functions.ContinuousFunction;
import net.sourceforge.cilib.functions.Function;
import net.sourceforge.cilib.type.types.container.Vector;

/**
 * <p>
 * Class to reflect the wrapped {@linkplain Function} in a horizontal or
 * vertical fashion.
 *
 * Characteristics:
 *
 * Sets f(x) to f(-x) or -f(x) or -f(-x) based on what is required, by
 * reflecting on a specific axis.
 *
 * Setting values in xml works the same as setting string values
 *
 * @author Olusegun Olorunda
 *
 */
public class ReflectedFunctionDecorator extends ContinuousFunction {

    private static final long serialVersionUID = -5042848697343918398L;
    private ContinuousFunction function;
    private boolean horizontalReflection;
    private boolean verticalReflection;

    public ReflectedFunctionDecorator() {
        setDomain("R");
        horizontalReflection = false;
        verticalReflection = false;
    }

    /**
     * {@inheritDoc}
     */
    @Override
    public ReflectedFunctionDecorator getClone() {
        return new ReflectedFunctionDecorator();
    }

    public Double getMinimum() {
        // adds the value of the verticalShift to the original function minimum
        return function.getMinimum();
    }

    /**
     * {@inheritDoc}
     */
    @Override
    public Double apply(Vector input) {
        Vector tmp = input.getClone();

        if (horizontalReflection) {
            for (int i = 0; i < input.size(); i++) {
                tmp.setReal(i, -input.doubleValueOf(i));
            }
        }

<<<<<<< HEAD
        if (verticalReflection) {
            return -function.evaluate(tmp);
        }
=======
        if(verticalReflection)
            return -function.apply(tmp);
>>>>>>> 472f9c3e

        return function.apply(tmp);
    }

    /**
     * Get the decorated function contained by this instance.
     * @return the function
     */
    public ContinuousFunction getFunction() {
        return function;
    }

    /**
     * Set the wrapped function.
     * @param function the function to set.
     */
    public void setFunction(ContinuousFunction function) {
        this.function = function;
        this.setDomain(function.getDomainRegistry().getDomainString());
    }

    /**
     * Get the horizonal reflection.
     * @return the horizontalReflection.
     */
    public boolean getHorizontalReflection() {
        return horizontalReflection;
    }

    /**
     * Invoking this method sets horizontalReflection to true.
     */
    public void setHorizontalReflection(boolean horizontalReflection) {
        this.horizontalReflection = horizontalReflection;
    }

    /**
     * Invoking this method sets horizontalReflection to true.
     */
    public void setHorizontalReflection(String horizontalReflection) {
        this.horizontalReflection = Boolean.parseBoolean(horizontalReflection);
    }

    /**
     * Get the vertical reflection.
     * @return the verticalReflection.
     */
    public boolean getVerticalReflection() {
        return verticalReflection;
    }

    /**
     * Invoking this method sets verticalReflection to true.
     */
    public void setVerticalReflection(boolean verticalReflection) {
        this.verticalReflection = verticalReflection;
    }

    /**
     * Invoking this method sets verticalReflection to true.
     */
    public void setVerticalReflection(String verticalReflection) {
        this.verticalReflection = Boolean.parseBoolean(verticalReflection);
    }
}<|MERGE_RESOLUTION|>--- conflicted
+++ resolved
@@ -79,14 +79,9 @@
             }
         }
 
-<<<<<<< HEAD
         if (verticalReflection) {
-            return -function.evaluate(tmp);
+            return -function.apply(tmp);
         }
-=======
-        if(verticalReflection)
-            return -function.apply(tmp);
->>>>>>> 472f9c3e
 
         return function.apply(tmp);
     }
