/**
 * Computational Intelligence Library (CIlib)
 * Copyright (C) 2003 - 2010
 * Computational Intelligence Research Group (CIRG@UP)
 * Department of Computer Science
 * University of Pretoria
 * South Africa
 *
 * This library is free software; you can redistribute it and/or modify
 * it under the terms of the GNU Lesser General Public License as published by
 * the Free Software Foundation; either version 3 of the License, or
 * (at your option) any later version.
 *
 * This library is distributed in the hope that it will be useful,
 * but WITHOUT ANY WARRANTY; without even the implied warranty of
 * MERCHANTABILITY or FITNESS FOR A PARTICULAR PURPOSE.  See the
 * GNU Lesser General Public License for more details.
 *
 * You should have received a copy of the GNU Lesser General Public License
 * along with this library; if not, see <http://www.gnu.org/licenses/>.
 */
package net.sourceforge.cilib.functions.continuous.dynamic;

import net.sourceforge.cilib.algorithm.AbstractAlgorithm;
import net.sourceforge.cilib.functions.ContinuousFunction;
import net.sourceforge.cilib.functions.DynamicFunction;
import net.sourceforge.cilib.math.random.GaussianDistribution;
import net.sourceforge.cilib.math.random.ProbabilityDistributionFuction;
import net.sourceforge.cilib.math.random.UniformDistribution;
import net.sourceforge.cilib.type.types.container.Vector;

/**
 * @author csbmcd
 * @author Anna Rakitianskaia
 */
public class MovingPeaks extends ContinuousFunction implements DynamicFunction {

    private static final long serialVersionUID = 733952126255493620L;
    private static int nextSeed = 1;

    public static int getNextSeed() {
        return nextSeed;
    }

    public static void setNextSeed(int nextSeed) {
        MovingPeaks.nextSeed = nextSeed;
    }

    /**
     * Creates a new instance of MovingPeaks.
     */
    public MovingPeaks() {
        super.setDomain("R(0, 100)^5");
        exclusionthreshold = (maxcoordinate - mincoordinate)
                / (2 * (Math.pow(numberOfPeaks, 1 / getDimension())));
        this.setMovrandseed(nextSeed++);
        initPeaks();
    }

    @Override
    public MovingPeaks getClone() {
        return new MovingPeaks();
    }

    @Override
    public void setDomain(String representation) {
        super.setDomain(representation);
        exclusionthreshold = (maxcoordinate - mincoordinate)
                / (2 * (Math.pow(numberOfPeaks, 1 / getDimension())));
        initPeaks();
    }

    /**
     * {@inheritDoc}
     */
    @Override
    public Double getMinimum() {
        return 0.0;
    }

    @Override
    public Double getMaximum() {
        return getGlobalMax();
    }

    @Override
    public Double apply(Vector input) {
        double[] elements = new double[getDimension()];

        for (int i = 0; i < getDimension(); ++i) {
            elements[i] = input.doubleValueOf(i);
        }
        return evaluateMovpeaks(elements);
    }
    private int changeFrequency = 0;//number of iteration between changes

    public void setChangeFrequency(int cfr) {
        changeFrequency = cfr;
    }

    public int getChangeFrequency() {
        return changeFrequency;
    }
    @SuppressWarnings("unused")
    private long movrandseed = 1;//seed for built-in random number generator
    private double vlength = 1.0;//distance by which the peaks are moved
    private double heightSeverity = 1.0;//severity of height changes
    private double widthSeverity = 0.05;//severity of width changes
<<<<<<< HEAD
    private RandomNumber randomNumberGenerator = new RandomNumber();
=======
    private ProbabilityDistributionFuction uniform = new UniformDistribution();
    private ProbabilityDistributionFuction gaussian = new GaussianDistribution();
>>>>>>> df5b1e6d

    private double movrand() {
        return uniform.getRandomNumber();
    }

    private double movnrand() {
        return gaussian.getRandomNumber();
    }

    /*
     * lambda determines whether there is a direction of the movement, or
     * whether they are totally random. For lambda = 1.0 each move has the same
     * direction, while for lambda = 0.0, each move has a random direction
     */
    protected double lambda = movrand();
    private int numberOfPeaks = 15;//number of peaks in the landscape

    /*
     * if set to true, a static landscape (basis_function) is included in the
     * fitness evaluation
     */
    protected boolean useBasisFunction = false;

    /* saves computation time if not needed and set to 0 */
    private boolean calculateOfflineError = true;

    /* saves computation time if not needed and set to 0 */
    private boolean calculateOfflinePerformance = true;

    /* saves computation time if not needed and set to 0 */
    private boolean calculateRightPeak = true;

    /*
     * minimum and maximum coordinate in each dimension
     */
    private double mincoordinate = 0.0;
    private double maxcoordinate = 100.0;

    /*
     * minimum and maximum height of the peaks
     */
    private double minheight = 30.0;
    private double maxheight = 70.0;

    /*
     * height chosen randomly when standardheight = 0.0 Scenario 1: 50.0
     */
    private double standardheight;
    private double minwidth = 1;
    private double maxwidth = 12;

    /*
     * width chosen randomly when standardwidth = 0.0 Scenario 1: 0.1
     */
    private double standardwidth = 0.1;
    public PeakFunction pf = new PeakFunctionCone();
    public BasisFunction bf = new ConstantBasisFunction();
    private double exclusionthreshold;
    /** *** END OF PARAMETER SECTION **** */
    private boolean recentChange = true; //indicates that a change has just ocurred
    private boolean changed = false;
    private int currentPeak; //peak on which the current best individual is located
    private int maximumPeak; // number of highest peak
    private double currentMaximum; // fitness value of currently best individual
    private double offlinePerformance = 0.0;
    private double offlineError = 0.0;
    private double currentError = 0; // error of the currently best individual
    private double globalMax; // absolute maximum in the fitness landscape
    private int evals = 0; // number of evaluations so far
    public double[][] peak;
    private double[] shift;
    private double[] coordinates;
    @SuppressWarnings("unused")
    private int[] coveredPeaks;

    /* to store every peak's previous movement */
    private double[][] prevMovement;
    private int counter = 1;
    private double frequency = 3.14159 / 20.0;

    public boolean didChange() {
        if (changed) {
            changed = false;
            return true;
        } else {
            return false;
        }
    }

    public double getExclusionThreshold() {
        return exclusionthreshold;
    }

    /**
     *  initialize all variables at the beginning of the program
     */
    public void initPeaks() {
        int i, j;
        double dummy;
        shift = new double[getDimension()];
        this.coordinates = new double[getDimension()];
        this.coveredPeaks = new int[this.numberOfPeaks];
        this.peak = new double[this.numberOfPeaks][];
        this.prevMovement = new double[this.numberOfPeaks][];

        for (i = 0; i < this.numberOfPeaks; i++) {
            peak[i] = new double[getDimension() + 2];
            prevMovement[i] = new double[getDimension()];
        }

        for (i = 0; i < this.numberOfPeaks; i++) {
            for (j = 0; j < getDimension(); j++) {
                peak[i][j] = 100.0 * this.movrand();
                this.prevMovement[i][j] = this.movrand() - 0.5;
            }
        }
        if (this.standardheight <= 0.0) {
            for (i = 0; i < this.numberOfPeaks; i++) {
                peak[i][getDimension() + 1] = (this.maxheight - this.minheight)
                        * this.movrand() + this.minheight;
            }
        } else {
            for (i = 0; i < this.numberOfPeaks; i++) {
                peak[i][getDimension() + 1] = this.standardheight;
            } // for
        } // else

        if (this.standardwidth <= 0.0) {
            for (i = 0; i < this.numberOfPeaks; i++) {
                peak[i][getDimension()] = (this.maxwidth - this.minwidth)
                        * this.movrand() + this.minwidth;
            } // for
        } else {
            for (i = 0; i < this.numberOfPeaks; i++) {
                peak[i][getDimension()] = this.standardwidth;
            } // for
        } // else

        if (this.calculateOfflineError) {
            this.globalMax = -Double.MAX_VALUE;
            for (i = 0; i < this.numberOfPeaks; i++) {
                for (j = 0; j < getDimension(); j++) {
                    this.coordinates[j] = peak[i][j];
                } // for

                dummy = this.dummyEval(coordinates);

                if (dummy > this.globalMax) {
                    this.globalMax = dummy;
                }
            } // for
        } // if
    } // initPeaks

    /* dummy evaluation function allows to evaluate without being counted */
    public double dummyEval(double[] gen) {
        int i;
        double maximum = -Double.MAX_VALUE, dummy;

        for (i = 0; i < this.numberOfPeaks; i++) {
            dummy = this.pf.calculate(gen, i);
            if (dummy > maximum) {
                maximum = dummy;
            }
        }

        if (this.useBasisFunction) {
            dummy = this.bf.calculate(gen);
            /* If value of basis function is higher return it */
            if (maximum < dummy) {
                maximum = dummy;
            }
        }
        return (maximum);
    }
    int changeOnlyOnce = -1;

    public double evaluateMovpeaks(double[] gen) {
        double maximum = -Double.MAX_VALUE;
        if ((this.changeFrequency > 0)
                && (AbstractAlgorithm.get().getIterations() % this.changeFrequency == 0)
                && (changeOnlyOnce != AbstractAlgorithm.get().getIterations())) {
            this.changePeaks();
            changeOnlyOnce = AbstractAlgorithm.get().getIterations();
        }// if

        maximum = dummyEval(gen);

        if (calculateOfflinePerformance) {
            if (this.recentChange || (maximum > currentMaximum)) {
                this.currentError = this.globalMax - maximum;
                if (this.calculateRightPeak) {
                    this.currentPeakCalculation(gen);
                }
                this.currentMaximum = maximum;
                this.recentChange = false;
            }
            this.offlinePerformance += this.currentMaximum;
            this.offlineError += this.currentError;
        }
        this.evals++;
        return (maximum);
    } // evaluateMovpeaks

    /**
     * Whenever this function is called, the peaks are changed.
     */
    public void changePeaks() {
        int i, j;
        double sum, sum2, offset, dummy;

        for (i = 0; i < this.numberOfPeaks; i++) {
            /* shift peak locations */
            sum = 0.0;
            for (j = 0; j < getDimension(); j++) {
                this.shift[j] = this.movrand() - 0.5;
                sum += this.shift[j] * this.shift[j];
            }

            if (sum > 0.0) {
                sum = this.vlength / Math.sqrt(sum);
            } else {/* only in case of rounding errors */
                sum = 0.0;
            }
            sum2 = 0.0;

            for (j = 0; j < getDimension(); j++) {
                this.shift[j] = sum * (1.0 - this.lambda) * this.shift[j]
                        + this.lambda * this.prevMovement[i][j];
                sum2 += this.shift[j] * this.shift[j];
            }

            if (sum2 > 0.0) {
                sum2 = this.vlength / Math.sqrt(sum2);
            } else {/* only in case of rounding errors */
                sum2 = 0.0;
            }

            for (j = 0; j < getDimension(); j++) {
                this.shift[j] *= sum2;
                this.prevMovement[i][j] = this.shift[j];
                if ((peak[i][j] + this.prevMovement[i][j]) < this.mincoordinate) {
                    peak[i][j] = 2.0 * this.mincoordinate - peak[i][j]
                            - this.prevMovement[i][j];
                    this.prevMovement[i][j] *= -1.0;
                } else if ((peak[i][j] + this.prevMovement[i][j]) > this.maxcoordinate) {
                    peak[i][j] = 2.0 * this.maxcoordinate - peak[i][j]
                            - this.prevMovement[i][j];
                    this.prevMovement[i][j] *= -1.0;
                } else {
                    peak[i][j] += prevMovement[i][j];
                }
            }

            /* change peak width */
            j = getDimension();
            offset = this.movnrand() * this.widthSeverity;

            if ((peak[i][j] + offset) < this.minwidth) {
                peak[i][j] = 2.0 * this.minwidth - peak[i][j] - offset;
            } else if ((peak[i][j] + offset) > this.maxwidth) {
                peak[i][j] = 2.0 * this.maxwidth - peak[i][j] - offset;
            } else {
                peak[i][j] += offset;
            }
            /* change peak height */
            j++;
            offset = this.heightSeverity * this.movnrand();

            if ((peak[i][j] + offset) < this.minheight) {
                peak[i][j] = 2.0 * this.minheight - peak[i][j] - offset;
            } else if ((peak[i][j] + offset) > this.maxheight) {
                peak[i][j] = 2.0 * this.maxheight - peak[i][j] - offset;
            } else {
                peak[i][j] += offset;
            }
        }// for each peak

        if (this.calculateOfflineError) {
            this.globalMax = -Double.MAX_VALUE;
            for (i = 0; i < this.numberOfPeaks; i++) {
                for (j = 0; j < getDimension(); j++) {
                    this.coordinates[j] = peak[i][j];
                }

                dummy = this.dummyEval(coordinates);

                if (dummy > this.globalMax) {
                    this.globalMax = dummy;
                    this.maximumPeak = i;
                }
            }
        }
        this.recentChange = true;
        changed = true;
    } // change_peaks

    /* currentPeakCalculation determines the peak of the current best individual */
    private void currentPeakCalculation(double[] gen) {
        int i;
        double maximum = -Double.MAX_VALUE, dummy;

        this.currentPeak = 0;
        maximum = this.pf.calculate(gen, 0);
        for (i = 1; i < this.numberOfPeaks; i++) {
            dummy = this.pf.calculate(gen, i);
            if (dummy > maximum) {
                maximum = dummy;
                this.currentPeak = i;
            } // if
        } // for
    } // currentPeakCalculation

    /**
     * Free disc space at end of program
     */
    public void freePeaks() {
        int i;

        for (i = 0; i < this.numberOfPeaks; i++) {
            peak[i] = null;
            prevMovement[i] = null;
        }
    } // freePeaks

    /* The following procedures may be used to change the step size over time */

    /* assigns vlength a value from a normal distribution */
    @SuppressWarnings("unused")
    private void changeStepsizeRandom() {
        this.vlength = this.movnrand();
    }

    /* sinusoidal change of the stepsize */
    @SuppressWarnings("unused")
    private void changeStepsizeLinear() {
        // returns to same value after 20 changes
        this.vlength = 1 + Math.sin((double) counter * frequency);
        counter++;
    }

    /**
     * returns the error of the best individual evaluated since last change To
     * use this function, calculateOfflineError and calculate_offlinePerformance
     * must be set
     */
    public double getCurrentError() {
        return this.currentError;
    }

    /**
     * Returns offline performance
     */
    public double getOfflinePerformance() {
        return (this.offlinePerformance / (double) this.evals);
    }

    /**
     * Returns offline error
     */
    public double getOfflineError() {
        return (this.offlineError / (double) this.evals);
    }

    /**
     * Returns the number of evaluations so far
     */
    public int getNumberOfEvals() {
        return this.evals;
    }

    /**
     * returns 1 if current best individual is on highest peak, 0 otherwise
     */
    public boolean getRightPeak() {
        return (this.currentPeak == this.maximumPeak);
    }

    public double[][] getPeakPositions() {
        double[][] positions = new double[this.numberOfPeaks][getDimension()];

        for (int i = 0; i < this.numberOfPeaks; i++) {
            for (int j = 0; j < getDimension(); j++) {
                positions[i][j] = peak[i][j];
            }
        }
        return positions;
    }

    public double[] getPeakHeights() {
        double[] temp = new double[this.numberOfPeaks];
        int index = getDimension() + 1;

        for (int i = 0; i < numberOfPeaks; i++) {
            temp[i] = peak[i][index];
        }
        return temp;
    }

    public void printPeakData() {
        double[] temp = getPeakHeights();

        System.out.print("Peak heights:\t");
        for (int i = 0; i < temp.length; i++) {
            System.out.print(temp[i] + "\t");
        }
        System.out.println();
    }

    public int getCurrentPeak() {
        return this.currentPeak;
    }

    public int getMaximumPeak() {
        return this.maximumPeak;
    }

    public double getMinCoordinate() {
        return mincoordinate;
    }

    public double getMaxCoordinate() {
        return maxcoordinate;
    }

    public double getMaxHeight() {
        return maxheight;
    }

    // inner classes
    interface PeakFunction {

        public double calculate(double[] gen, int peakNumber);
    } // Peak_Function

    class PeakFunction1 implements PeakFunction {

        public double calculate(double[] gen, int peakNumber) {
            int j;
            double dummy;

            dummy = (gen[0] - peak[peakNumber][0])
                    * (gen[0] - peak[peakNumber][0]);
            for (j = 1; j < getDimension(); j++) {
                dummy += (gen[j] - peak[peakNumber][j])
                        * (gen[j] - peak[peakNumber][j]);
            }

            return peak[peakNumber][getDimension() + 1]
                    / (1 + (peak[peakNumber][getDimension()]) * dummy);
        } // calculate
    }

    class PeakFunctionCone implements PeakFunction {

        public double calculate(double[] gen, int peakNumber) {
            int j;
            double dummy;

            dummy = (gen[0] - peak[peakNumber][0])
                    * (gen[0] - peak[peakNumber][0]);
            for (j = 1; j < getDimension(); j++) {
                dummy += (gen[j] - peak[peakNumber][j])
                        * (gen[j] - peak[peakNumber][j]);
            }
            // sqrt of dummy is the distance between gen and peak.
            return peak[peakNumber][getDimension() + 1] - // peak height
                    (peak[peakNumber][getDimension()] * Math.sqrt(dummy));
        }
    }

    class PeakFunctionHilly implements PeakFunction {

        public double calculate(double[] gen, int peakNumber) {
            int j;
            double dummy;

            dummy = (gen[0] - peak[peakNumber][0])
                    * (gen[0] - peak[peakNumber][0]);
            for (j = 1; j < getDimension(); j++) {
                dummy += (gen[j] - peak[peakNumber][j])
                        * (gen[j] - peak[peakNumber][j]);
            }

            return peak[peakNumber][getDimension() + 1]
                    - (peak[peakNumber][getDimension()] * dummy) - 0.01
                    * Math.sin(20.0 * dummy);
        }
    }

    class PeakFunctionSphere implements PeakFunction {

        public double calculate(double[] gen, int peakNumber) {
            int j;
            double dummy;

            dummy = (gen[0] - peak[peakNumber][0])
                    * (gen[0] - peak[peakNumber][0]);
            for (j = 1; j < getDimension(); j++) {
                dummy += (gen[j] - peak[peakNumber][j])
                        * (gen[j] - peak[peakNumber][j]);
            }

            return peak[peakNumber][getDimension() + 1] - dummy;
        }
    }

    class PeakFunctionTwin implements PeakFunction {

        public double calculate(double[] gen, int peakNumber) {
            int j;
            double maximum = -Double.MAX_VALUE, dummy;
            /* difference to first peak */
            /* static */
            double[] twin_peak = {1.0, 1.0, 1.0, 1.0, 1.0, 0.0, 0.0};

            dummy = Math.pow(gen[0] - peak[peakNumber][0], 2);
            for (j = 1; j < getDimension(); j++) {
                dummy += Math.pow(gen[j] - peak[peakNumber][j], 2);
            }
            dummy = peak[peakNumber][getDimension() + 1]
                    - (peak[peakNumber][getDimension()] * dummy);
            maximum = dummy;
            dummy = Math.pow(gen[j] - (peak[peakNumber][0] + twin_peak[0]), 2);
            for (j = 1; j < getDimension(); j++) {
                dummy += Math.pow(
                        gen[j] - (peak[peakNumber][j] + twin_peak[0]), 2);
            }
            dummy = peak[peakNumber][getDimension() + 1]
                    + twin_peak[getDimension() + 1]
                    - ((peak[peakNumber][getDimension()] + twin_peak[getDimension()]) * dummy);
            if (dummy > maximum) {
                maximum = dummy;
            }

            return maximum;
        }
    }

    interface BasisFunction {

        public double calculate(double[] gen);
    }

    class ConstantBasisFunction implements BasisFunction {

        public double calculate(double[] gen) {
            return 0.0;
        }
    }

    class FivePeaksBasisFunction implements BasisFunction {

        public double calculate(double[] gen) {
            int i, j;
            double maximum = -Double.MAX_VALUE/*-100000.0*/, dummy;
            double[][] basisPeak = {{8.0, 64.0, 67.0, 55.0, 4.0, 0.1, 50.0},
                {50.0, 13.0, 76.0, 15.0, 7.0, 0.1, 50.0},
                {9.0, 19.0, 27.0, 67.0, 24.0, 0.1, 50.0},
                {66.0, 87.0, 65.0, 19.0, 43.0, 0.1, 50.0},
                {76.0, 32.0, 43.0, 54.0, 65.0, 0.1, 50.0},};

            for (i = 0; i < 5; i++) {
                dummy = (gen[0] - basisPeak[i][0]) * (gen[0] - basisPeak[i][0]);
                for (j = 1; j < getDimension(); j++) {
                    dummy += (gen[j] - basisPeak[i][j])
                            * (gen[j] - basisPeak[i][j]);
                }
                dummy = basisPeak[i][getDimension() + 1]
                        - (basisPeak[i][getDimension()] * dummy);
                if (dummy > maximum) {
                    maximum = dummy;
                }
            }
            return maximum;
        }
    }

    public BasisFunction getBf() {
        return bf;
    }

    public void setBf(BasisFunction bf) {
        this.bf = bf;
    }

    public double getHeightSeverity() {
        return heightSeverity;
    }

    public void setHeightSeverity(double heightSeverity) {
        this.heightSeverity = heightSeverity;
    }

    public double getLambda() {
        return lambda;
    }

    public void setLambda(double lambda) {
        this.lambda = lambda;
    }

    public double getMaxcoordinate() {
        return maxcoordinate;
    }

    public void setMaxcoordinate(double maxcoordinate) {
        this.maxcoordinate = maxcoordinate;
    }

    public double getMaxheight() {
        return maxheight;
    }

    public void setMaxheight(double maxheight) {
        this.maxheight = maxheight;
    }

    public double getMaxwidth() {
        return maxwidth;
    }

    public void setMaxwidth(double maxwidth) {
        this.maxwidth = maxwidth;
    }

    public double getMincoordinate() {
        return mincoordinate;
    }

    public void setMincoordinate(double mincoordinate) {
        this.mincoordinate = mincoordinate;
    }

    public double getMinheight() {
        return minheight;
    }

    public void setMinheight(double minheight) {
        this.minheight = minheight;
    }

    public double getMinwidth() {
        return minwidth;
    }

    public void setMinwidth(double minwidth) {
        this.minwidth = minwidth;
    }

    public int getNumber_of_peaks() {
        return numberOfPeaks;
    }

    public void setNumberOfPeaks(int numberOfPeaks) {
        this.numberOfPeaks = numberOfPeaks;
    }

    public PeakFunction getPf() {
        return pf;
    }

    public void setPf(PeakFunction pf) {
        this.pf = pf;
    }

    public double getStandardheight() {
        return standardheight;
    }

    public void setStandardheight(double standardheight) {
        this.standardheight = standardheight;
    }

    public double getStandardwidth() {
        return standardwidth;
    }

    public void setStandardwidth(double standardwidth) {
        this.standardwidth = standardwidth;
    }

    public boolean isUseBasisFunction() {
        return useBasisFunction;
    }

    public void setUseBasisFunction(boolean useBasisFunction) {
        this.useBasisFunction = useBasisFunction;
    }

    public double getVlength() {
        return vlength;
    }

    public void setVlength(double vlength) {
        this.vlength = vlength;
    }

    public double getWidthSeverity() {
        return widthSeverity;
    }

    public void setWidthSeverity(double widthSeverity) {
        this.widthSeverity = widthSeverity;
    }

    public void setMovrandseed(long movrandseed) {
        this.movrandseed = movrandseed;

        uniform = new UniformDistribution(movrandseed);
        gaussian = new GaussianDistribution(movrandseed);
    }

    public double getGlobalMax() {
        this.evaluateMovpeaks(new double[getDimension()]);//updates globalMax
        return globalMax;
    }
}<|MERGE_RESOLUTION|>--- conflicted
+++ resolved
@@ -106,12 +106,8 @@
     private double vlength = 1.0;//distance by which the peaks are moved
     private double heightSeverity = 1.0;//severity of height changes
     private double widthSeverity = 0.05;//severity of width changes
-<<<<<<< HEAD
-    private RandomNumber randomNumberGenerator = new RandomNumber();
-=======
     private ProbabilityDistributionFuction uniform = new UniformDistribution();
     private ProbabilityDistributionFuction gaussian = new GaussianDistribution();
->>>>>>> df5b1e6d
 
     private double movrand() {
         return uniform.getRandomNumber();
