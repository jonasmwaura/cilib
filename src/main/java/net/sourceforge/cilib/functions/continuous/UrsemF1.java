--- conflicted
+++ resolved
@@ -35,6 +35,7 @@
  * @version 1.0
  */
 public class UrsemF1 extends ContinuousFunction {
+
     private static final long serialVersionUID = -2595919942608678319L;
 
     public UrsemF1() {
@@ -58,18 +59,10 @@
      * {@inheritDoc}
      */
     @Override
-<<<<<<< HEAD
-    public Double evaluate(Vector input) {
+    public Double apply(Vector input) {
         double x = input.doubleValueOf(0);
         double y = input.doubleValueOf(1);
-=======
-    public Double apply(Vector input) {
-        double x = input.getReal(0);
-        double y = input.getReal(1);
->>>>>>> 472f9c3e
 
-        double result = Math.sin(2.0*x - 0.5*Math.PI) + 3.0*Math.cos(y) + 0.5*x;
-        return result;
+        return Math.sin(2.0 * x - 0.5 * Math.PI) + 3.0 * Math.cos(y) + 0.5 * x;
     }
-
 }