--- conflicted
+++ resolved
@@ -68,11 +68,7 @@
      * being decorated with the rotated vector as the parameter.
      */
     @Override
-<<<<<<< HEAD
-    public Double evaluate(final Vector input) {
-=======
-    public Double apply(Vector input) {
->>>>>>> 472f9c3e
+    public Double apply(final Vector input) {
         RandomNumber rotateOrNot = new RandomNumber();
 
         if (rotationMatrix == null || rotateOrNot.getUniform() < rotationProbability.getParameter()) {
