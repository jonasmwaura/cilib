--- conflicted
+++ resolved
@@ -70,31 +70,18 @@
      * being decorated with the rotated vector as the parameter.
      */
     @Override
-<<<<<<< HEAD
     public Double apply(final Vector input) {
-        RandomNumber rotateOrNot = new RandomNumber();
-
-        if (rotationMatrix == null || rotateOrNot.getUniform() < rotationProbability.getParameter()) {
-=======
-    public Double apply(Vector input) {
         ProbabilityDistributionFuction rotateOrNot = new UniformDistribution();
 
         if (rotationMatrix == null || rotateOrNot.getRandomNumber() < rotationProbability.getParameter()) {
->>>>>>> df5b1e6d
             setRotationMatrix();
         }
 
         Vector rotatedX = Vector.copyOf(Sequence.repeat(0.0, input.size()));
 
-<<<<<<< HEAD
         for (int j = 0; j < input.size(); j++) {
             for (int i = 0; i < input.size(); i++) {
                 rotatedX.setReal(j, rotatedX.doubleValueOf(j) + input.doubleValueOf(i) * rotationMatrix[i][j]);
-=======
-        for (int j = 0; j < input.getDimension(); j++) {
-            for (int i = 0; i < input.getDimension(); i++) {
-                rotatedX.setReal(j, rotatedX.getReal(j) + input.getReal(i) * rotationMatrix[i][j]);
->>>>>>> df5b1e6d
             }
         }
 
@@ -128,11 +115,7 @@
 
         for (int i = 0; i < dimension; i++) {
             for (int j = 0; j < dimension; j++) {
-<<<<<<< HEAD
-                rotationMatrix[i][j] = initializer.getNormal();
-=======
                 rotationMatrix[i][j] = initializer.getRandomNumber();
->>>>>>> df5b1e6d
             }
         }
 
