--- conflicted
+++ resolved
@@ -41,6 +41,7 @@
  * @version 1.0
  */
 public class Himmelblau extends ContinuousFunction {
+
     private static final long serialVersionUID = 7323733640884766707L;
 
     /**
@@ -70,17 +71,9 @@
     /**
      * {@inheritDoc}
      */
-<<<<<<< HEAD
-    public Double evaluate(Vector input) {
+    public Double apply(Vector input) {
         double x = input.doubleValueOf(0);
         double y = input.doubleValueOf(1);
-=======
-    public Double apply(Vector input) {
-        double x = input.getReal(0);
-        double y = input.getReal(1);
->>>>>>> 472f9c3e
-
-        return Math.pow((x*x + y -11), 2) + Math.pow((x + y*y -7), 2);
+        return Math.pow((x * x + y - 11), 2) + Math.pow((x + y * y - 7), 2);
     }
-
 }