--- conflicted
+++ resolved
@@ -70,15 +70,10 @@
      * {@inheritDoc}
      */
     @Override
-<<<<<<< HEAD
-    public Double evaluate(Vector input) {
+    public Double apply(Vector input) {
         double x = input.doubleValueOf(0);
         double y = input.doubleValueOf(1);
         return x*x + 2*y*y - 0.3*Math.cos(3*Math.PI*x) * Math.cos(4*Math.PI*y)+0.3;
-=======
-    public Double apply(Vector input) {
-        return input.getReal(0)*input.getReal(0) + 2*input.getReal(1)*input.getReal(1) - 0.3*Math.cos(3*Math.PI*input.getReal(0)) * Math.cos(4*Math.PI*input.getReal(1))+0.3;
->>>>>>> 472f9c3e
     }
 
 }