--- conflicted
+++ resolved
@@ -102,15 +102,9 @@
      * {@inheritDoc}
      */
     @Override
-<<<<<<< HEAD
-    public Double evaluate(Vector input) {
+    public Double apply(Vector input) {
         double x1 = input.doubleValueOf(0);
         double x2 = input.doubleValueOf(1);
-=======
-    public Double apply(Vector input) {
-        double x1 = input.getReal(0);
-        double x2 = input.getReal(1);
->>>>>>> 472f9c3e
 
         return a*Math.pow((x2 - b*x1*x1 + c*x1 - d), 2) + e*(1 - f)*Math.cos(x1) + e;
     }
