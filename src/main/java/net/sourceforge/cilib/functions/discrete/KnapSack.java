--- conflicted
+++ resolved
@@ -49,7 +49,6 @@
         return new KnapSack();
     }
 
-<<<<<<< HEAD
     public Integer getMinimum() {
         return 0;
     }
@@ -59,58 +58,22 @@
         return this.capacity;
     }
 
-=======
+    /**
+     *
+     */
     @Override
-    public Object getMinimum() {
-        return new Double(0);
-    }
-
->>>>>>> 14837ecc
-    /**
-     *
-     */
-    @Override
-<<<<<<< HEAD
-    public Integer evaluate(Vector input) {
-        if (weights.size() == 0 && values.size() == 0) {
-            randomInitialise();
-        }
-        else {
-            if (weights.size() == 0) {
-                weights = values;
-            }
-            else if (values.size() == 0) {
-                values = weights;
-            }
-        }
-
-        int knapsackValue = 0;
-        double weightSum = 0;
-
-        for (int i = 0; i < this.numberOfObjects; i++) {
-            weightSum += input.getInt(i)*weights.get(i);
-=======
     public double evaluate(Vector x) {
         double weight = 0.0;
 
         for (int i = 0; i < x.size(); i++) {
             int bitValue = x.getBit(i) ? 1 : 0;
             weight += bitValue * this.weights.get(i);
->>>>>>> 14837ecc
         }
 
         if (weight > capacity)
             return Double.MIN_VALUE; // This needs to be checked.
 
-<<<<<<< HEAD
-        if (weightSum <= this.capacity) { // weightSum does not violate constraint
-            // All is ok.... now calculate the fitness
-            for (int i = 0; i < this.numberOfObjects; i++) {
-                knapsackValue += input.getInt(i)*values.get(i);
-            }
-=======
         double profit = 0.0;
->>>>>>> 14837ecc
 
         for (int i = 0; i < x.size(); i++) {
             int bitValue = x.getBit(i) ? 1 : 0;
