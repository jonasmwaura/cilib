--- conflicted
+++ resolved
@@ -55,12 +55,9 @@
         setDomain("B^" + boardSize*boardSize);
     }
 
-<<<<<<< HEAD
     /**
      * {@inheritDoc}
      */
-=======
->>>>>>> ebc1690b
     @Override
     public Queens getClone() {
         return new Queens(this);
@@ -70,20 +67,11 @@
      * Get the matrix and determine if there are any conflicts. If there are no
      * conflicts, then a suitable solution has been found.
      *
-<<<<<<< HEAD
-     * @param x The bit vector to evaluate.
-     */
-    @Override
-    public double evaluate(Vector x) {
-        double fitness = 0.0;
-        boolean [][] board = new boolean[boardSize][boardSize];
-=======
      */
     @Override
     public Integer evaluate(Vector input) {
         int fitness = 0;
         double [][] board = new double[boardSize][boardSize];
->>>>>>> ebc1690b
 
         initialiseBoard(board, input);
 
