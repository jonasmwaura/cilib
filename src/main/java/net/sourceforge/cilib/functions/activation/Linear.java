--- conflicted
+++ resolved
@@ -46,13 +46,8 @@
      * {@inheritDoc}
      */
     @Override
-<<<<<<< HEAD
-    public Real evaluate(Real input) {
-        return Real.valueOf(this.evaluate(input.doubleValue()));
-=======
     public Real apply(Real input) {
-        return new Real(this.apply(input.getReal()));
->>>>>>> 472f9c3e
+        return Real.valueOf(apply(input.doubleValue()));
     }
 
     /**
