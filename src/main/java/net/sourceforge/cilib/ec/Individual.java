/**
 * Copyright (C) 2003 - 2009
 * Computational Intelligence Research Group (CIRG@UP)
 * Department of Computer Science
 * University of Pretoria
 * South Africa
 *
 * This program is free software; you can redistribute it and/or modify
 * it under the terms of the GNU General Public License as published by
 * the Free Software Foundation; either version 2 of the License, or
 * (at your option) any later version.
 *
 * This program is distributed in the hope that it will be useful,
 * but WITHOUT ANY WARRANTY; without even the implied warranty of
 * MERCHANTABILITY or FITNESS FOR A PARTICULAR PURPOSE.  See the
 * GNU General Public License for more details.
 *
 * You should have received a copy of the GNU General Public License
 * along with this program; if not, write to the Free Software
 * Foundation, Inc., 59 Temple Place, Suite 330, Boston, MA  02111-1307  USA
 */
package net.sourceforge.cilib.ec;

import net.sourceforge.cilib.entity.AbstractEntity;
import net.sourceforge.cilib.entity.Entity;
import net.sourceforge.cilib.entity.EntityType;
import net.sourceforge.cilib.problem.InferiorFitness;
import net.sourceforge.cilib.problem.OptimisationProblem;
import net.sourceforge.cilib.type.types.container.StructuredType;
import net.sourceforge.cilib.type.types.container.Vector;
import net.sourceforge.cilib.util.Sequence;

/**
 * @author otter
 * Implements the Entity interface. Individual represents entities used within the EC paradigm.
 */
public class Individual extends AbstractEntity {

<<<<<<< HEAD
    private static final long serialVersionUID = -578986147850240655L;
    protected int dimension;

=======
>>>>>>> 52c5c197
    /**
     * Create an instance of {@linkplain Individual}.
     */
    public Individual() {
        setCandidateSolution(new Vector());
        this.getProperties().put(EntityType.FITNESS, InferiorFitness.instance());
    }

    /**
     * Copy constructor. Creates a copy of the given {@linkplain Individual}.
     * @param copy The {@linkplain Individual} to copy.
     */
    public Individual(Individual copy) {
        super(copy);
    }

    /**
     * {@inheritDoc}
     */
    @Override
    public Individual getClone() {
        return new Individual(this);
    }

    /**
     * {@inheritDoc}
     */
    @Override
    public boolean equals(Object object) {
        if (this == object) {
            return true;
        }

        if ((object == null) || (this.getClass() != object.getClass())) {
            return false;
        }

        Individual other = (Individual) object;
<<<<<<< HEAD
        return super.equals(other)
                && (this.dimension == other.dimension);
=======
        return super.equals(other);
>>>>>>> 52c5c197
    }

    /**
     * {@inheritDoc}
     */
    @Override
    public int hashCode() {
        int hash = 7;
        hash = 31 * hash + super.hashCode();
        return hash;
    }

    /**
<<<<<<< HEAD
     * Resets the fitness to <code>InferiorFitness</code>.
     */
    public void resetFitness() {
        this.getProperties().put(EntityType.FITNESS, InferiorFitness.instance());
    }

    /**
     * {@inheritDoc}
     */
    @Override
    public void initialise(OptimisationProblem problem) {
        // ID initialization is done in the clone method...
        // which is always enforced due to the semantics of the performInitialisation methods
        Vector candidate = Vector.newBuilder().copyOf(problem.getDomain().getBuiltRepresenation()).buildRandom();
        this.setCandidateSolution(candidate);

        Vector strategy = Vector.copyOf(Sequence.repeat(0.0, candidate.size()));
        this.getProperties().put(EntityType.STRATEGY_PARAMETERS, strategy);

        this.dimension = this.getCandidateSolution().size();
        this.getProperties().put(EntityType.FITNESS, InferiorFitness.instance());
    }

    /**
     * {@inheritDoc}
     */
    @Override
    public int compareTo(Entity o) {
        return this.getFitness().compareTo(o.getFitness());
    }

    /**
     * {@inheritDoc}
     */
    @Override
    public void setCandidateSolution(StructuredType type) {
        super.setCandidateSolution(type);
        this.dimension = type.size();
    }
=======
      * Resets the fitness to <code>InferiorFitness</code>.
      */
     public void resetFitness() {
         this.getProperties().put(EntityType.FITNESS, InferiorFitness.instance());
     }

     /**
      * {@inheritDoc}
      */
     @Override
     public void initialise(OptimisationProblem problem) {
         // ID initialization is done in the clone method...
         // which is always enforced due to the semantics of the performInitialisation methods
         MersenneTwister random = new MersenneTwister();

         this.setCandidateSolution(problem.getDomain().getBuiltRepresenation().getClone());
         this.getCandidateSolution().randomize(random);

         this.getProperties().put(EntityType.STRATEGY_PARAMETERS, getCandidateSolution().getClone());
         ((Resetable) this.getProperties().get(EntityType.STRATEGY_PARAMETERS)).reset();

         this.getProperties().put(EntityType.FITNESS, InferiorFitness.instance());
     }

     /**
      * {@inheritDoc}
      */
     @Override
     public int compareTo(Entity o) {
         return this.getFitness().compareTo(o.getFitness());
     }

     /**
      * {@inheritDoc}
      */
     @Override
     public void setCandidateSolution(StructuredType type) {
         super.setCandidateSolution(type);
     }
>>>>>>> 52c5c197

    /**
     * {@inheritDoc}
     */
    @Override
    public void calculateFitness() {
        this.getProperties().put(EntityType.FITNESS, this.getFitnessCalculator().getFitness(this));
    }

    /**
     * {@inheritDoc}
     */
    @Override
    public int getDimension() {
        return getCandidateSolution().size();
    }

    /**
     * Create a textual representation of the current {@linkplain Individual}. The
     * returned {@linkplain String} will contain both the genotypes and penotypes for
     * the current {@linkplain Individual}.
     * @return The textual representation of this {@linkplain Individual}.
     */
    @Override
    public String toString() {
        StringBuilder str = new StringBuilder();

        str.append(getCandidateSolution().toString());
        str.append(getProperties().get(EntityType.STRATEGY_PARAMETERS));

        return str.toString();
    }

    /**
     * {@inheritDoc}
     */
    @Override
    public void reinitialise() {
        throw new UnsupportedOperationException("Implementation is required for this method");
    }
}<|MERGE_RESOLUTION|>--- conflicted
+++ resolved
@@ -36,12 +36,8 @@
  */
 public class Individual extends AbstractEntity {
 
-<<<<<<< HEAD
     private static final long serialVersionUID = -578986147850240655L;
-    protected int dimension;
 
-=======
->>>>>>> 52c5c197
     /**
      * Create an instance of {@linkplain Individual}.
      */
@@ -80,12 +76,7 @@
         }
 
         Individual other = (Individual) object;
-<<<<<<< HEAD
-        return super.equals(other)
-                && (this.dimension == other.dimension);
-=======
         return super.equals(other);
->>>>>>> 52c5c197
     }
 
     /**
@@ -99,7 +90,6 @@
     }
 
     /**
-<<<<<<< HEAD
      * Resets the fitness to <code>InferiorFitness</code>.
      */
     public void resetFitness() {
@@ -118,8 +108,6 @@
 
         Vector strategy = Vector.copyOf(Sequence.repeat(0.0, candidate.size()));
         this.getProperties().put(EntityType.STRATEGY_PARAMETERS, strategy);
-
-        this.dimension = this.getCandidateSolution().size();
         this.getProperties().put(EntityType.FITNESS, InferiorFitness.instance());
     }
 
@@ -137,49 +125,7 @@
     @Override
     public void setCandidateSolution(StructuredType type) {
         super.setCandidateSolution(type);
-        this.dimension = type.size();
     }
-=======
-      * Resets the fitness to <code>InferiorFitness</code>.
-      */
-     public void resetFitness() {
-         this.getProperties().put(EntityType.FITNESS, InferiorFitness.instance());
-     }
-
-     /**
-      * {@inheritDoc}
-      */
-     @Override
-     public void initialise(OptimisationProblem problem) {
-         // ID initialization is done in the clone method...
-         // which is always enforced due to the semantics of the performInitialisation methods
-         MersenneTwister random = new MersenneTwister();
-
-         this.setCandidateSolution(problem.getDomain().getBuiltRepresenation().getClone());
-         this.getCandidateSolution().randomize(random);
-
-         this.getProperties().put(EntityType.STRATEGY_PARAMETERS, getCandidateSolution().getClone());
-         ((Resetable) this.getProperties().get(EntityType.STRATEGY_PARAMETERS)).reset();
-
-         this.getProperties().put(EntityType.FITNESS, InferiorFitness.instance());
-     }
-
-     /**
-      * {@inheritDoc}
-      */
-     @Override
-     public int compareTo(Entity o) {
-         return this.getFitness().compareTo(o.getFitness());
-     }
-
-     /**
-      * {@inheritDoc}
-      */
-     @Override
-     public void setCandidateSolution(StructuredType type) {
-         super.setCandidateSolution(type);
-     }
->>>>>>> 52c5c197
 
     /**
      * {@inheritDoc}
@@ -206,10 +152,8 @@
     @Override
     public String toString() {
         StringBuilder str = new StringBuilder();
-
         str.append(getCandidateSolution().toString());
         str.append(getProperties().get(EntityType.STRATEGY_PARAMETERS));
-
         return str.toString();
     }
 
