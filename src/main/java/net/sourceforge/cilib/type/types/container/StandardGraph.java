/**
 * Copyright (C) 2003 - 2009
 * Computational Intelligence Research Group (CIRG@UP)
 * Department of Computer Science
 * University of Pretoria
 * South Africa
 *
 * This program is free software; you can redistribute it and/or modify
 * it under the terms of the GNU General Public License as published by
 * the Free Software Foundation; either version 2 of the License, or
 * (at your option) any later version.
 *
 * This program is distributed in the hope that it will be useful,
 * but WITHOUT ANY WARRANTY; without even the implied warranty of
 * MERCHANTABILITY or FITNESS FOR A PARTICULAR PURPOSE.  See the
 * GNU General Public License for more details.
 *
 * You should have received a copy of the GNU General Public License
 * along with this program; if not, write to the Free Software
 * Foundation, Inc., 59 Temple Place, Suite 330, Boston, MA  02111-1307  USA
 */
package net.sourceforge.cilib.type.types.container;

import com.google.common.collect.HashMultimap;
import com.google.common.collect.Multimap;
import java.util.ArrayList;
import java.util.Collection;
import java.util.Iterator;
import java.util.LinkedHashMap;
import java.util.LinkedList;
import java.util.List;
import java.util.Map;
import java.util.NoSuchElementException;
import java.util.Set;

import net.sourceforge.cilib.container.visitor.Visitor;
import net.sourceforge.cilib.math.random.generator.RandomProvider;

/**
 * TODO: Complete this javadoc.
 *
 * @param <E> The {@code Comparable} type.
 */
<<<<<<< HEAD
public class StandardGraph<E extends Comparable<? super E>> implements Graph<E> {
=======
public class StandardGraph<E extends Comparable<? super E>>  implements Graph<E> {
>>>>>>> be6ab35b

    private static final long serialVersionUID = -5517089079342858152L;
    private Map<E, List<Graph.Edge<E>>> adjacencyMap;

    public StandardGraph() {
        adjacencyMap = new LinkedHashMap<E, List<Graph.Edge<E>>>();
    }

    public StandardGraph(StandardGraph<E> copy) {
        this.adjacencyMap = new LinkedHashMap<E, List<Graph.Edge<E>>>();

        for (E element : copy.adjacencyMap.keySet()) {
            List<Graph.Edge<E>> connections = copy.adjacencyMap.get(element);
            List<Graph.Edge<E>> clonedconnections = new ArrayList<Graph.Edge<E>>();

            for (Graph.Edge<E> entry : connections) {
                Edge e = (Edge) entry;
                clonedconnections.add(new Edge<E>(e));
            }

            this.adjacencyMap.put(element, clonedconnections);
        }
    }

    /**
     * {@inheritDoc}
     */
    @Override
    public StandardGraph<E> getClone() {
        return new StandardGraph(this);
    }

    @Override
    public boolean equals(Object obj) {
        if (this == obj) {
            return true;
        }

        if ((obj == null) || (this.getClass() != obj.getClass())) {
            return false;
        }

        StandardGraph<E> graph = (StandardGraph<E>) obj;
        if (this.adjacencyMap.size() != graph.adjacencyMap.size()) {
            return false;
        }
        if (this.edgeCount() != graph.edgeCount()) {
            return false;
        }

        if (!adjacencyMap.keySet().containsAll(graph.adjacencyMap.keySet())) {
            return false;
        }

        // Set up the edge sets.
        Multimap<E, E> currentEdgeSet = this.getEdgeSet();
        Multimap<E, E> otherEdgeSet = graph.getEdgeSet();

<<<<<<< HEAD
        if (!otherEdgeSet.containsAll(currentEdgeSet)) {
            return false;
=======
        for (Map.Entry<E, E> entry : currentEdgeSet.entries()) {
            if (!otherEdgeSet.containsEntry(entry.getKey(), entry.getValue())) {
                return false;
            }
        }

        for (Map.Entry<E, E> entry : otherEdgeSet.entries()) {
            if (!currentEdgeSet.containsEntry(entry.getKey(), entry.getValue())) {
                return false;
            }
>>>>>>> be6ab35b
        }

        return true;
    }

    @Override
    public int hashCode() {
        int hash = 7;
        hash = 31 * hash + (this.adjacencyMap == null ? 0 : this.adjacencyMap.hashCode());
        return hash;
    }

    /**
     * Get the number of edges contained within the {@linkplain Graph}. The number of edges is defined
     * as all edges emanating from any given vertex within the structure.
     * @return The number of edges contained within the structure.
     */
    @Override
    public int edgeCount() {
        int count = 0;

        Collection<List<Graph.Edge<E>>> edgeLists = this.adjacencyMap.values();
        for (List<Graph.Edge<E>> list : edgeLists) {
            count += list.size();
        }

        return count;
    }

    /**
     * Get the number of verticies contained within the structure.
     * @return The number of vertexes within the structure.
     */
    @Override
    public int vertices() {
        return this.adjacencyMap.size();
    }

    /**
     * Add a connecting edge between the provided two distinct vertexes. The cost for the connection
     * is defined to be a value of <code>1.0</code>.
     * @param a The first vertex.
     * @param b The second vertex.
     * @return <code>true</code> if successful, <code>false</code> otherwise.
     */
    @Override
    public boolean addEdge(E a, E b) {
        return addEdge(a, b, 1.0);
    }

    /**
     * Add a connecting edge between the provided two distinct vertexes, given the provided
     * <code>cost</code> for the connection. The <code>weight</code> associated with this
     * connection is defined to be a value of <code>1.0</code>.
     * @param a The first vertex.
     * @param b The second vertex.
     * @param cost The cost associated with the connection.
     * @return <code>true</code> if successful, <code>false</code> otherwise.
     */
    @Override
    public boolean addEdge(E a, E b, double cost) {
        return addEdge(a, b, cost, 1.0);
    }

    /**
     * Add a connecting edge between the provided two distinct vertexes, given the provided
     * <code>cost</code> and <code>weight</code> for the connection.
     * @param a The first vertex.
     * @param b The second vertex.
     * @param cost The cost associated with the connection.
     * @param weight The weight associted with the connection.
     * @return <code>true</code> if successful, <code>false</code> otherwise.
     */
    @Override
    public boolean addEdge(E a, E b, double cost, double weight) {
        if (!contains(a)) {
            return false;
        }
        if (!contains(b)) {
            return false;
        }
        if (a == b) {
            return false;
        }

        List<Graph.Edge<E>> connectedVerticies = this.adjacencyMap.get(a);
        connectedVerticies.add(new Edge<E>(b, cost, weight));

        return true;
    }

    /**
     * Determine if the provided vertex objects are connected.
     * @param a The first vertex.
     * @param b The second vertex.
     * @return <code>true</code> if vertex <code>a</code> and <code>b</code> are connected.
     *         <code>false</code> otherwise.
     */
    @Override
    public boolean isConnected(E a, E b) {
        if (!contains(a)) {
            return false;
        }
        if (!contains(b)) {
            return false;
        }
        if (a == b) {
            return false;
        }

        List<Graph.Edge<E>> connectedVerticies = this.adjacencyMap.get(a);

        for (Graph.Edge<E> pair : connectedVerticies) {
            if (pair.getConnectedVertex().equals(b)) {
                return true;
            }
        }

        return false;
    }

    /**
     * {@inheritDoc}
     */
    @Override
    public void accept(Visitor<E> visitor) {
        throw new UnsupportedOperationException("accept() for the class " + getClass().getName() + " still needs an implementation");
    }

    /**
     * {@inheritDoc}
     */
    @Override
    public boolean add(E element) {
        if (this.adjacencyMap.containsKey(element)) {
            return false;
        }

        this.adjacencyMap.put(element, new LinkedList<Graph.Edge<E>>());
        return true;
    }

    /**
     * {@inheritDoc}
     */
    @Override
    public void clear() {
        this.adjacencyMap.clear();
    }

    /**
     * {@inheritDoc}
     */
    @Override
    public boolean contains(Object o) {
        return this.adjacencyMap.containsKey(o);
    }

    /**
     * {@inheritDoc}
     */
    @Override
    public boolean isEmpty() {
        return this.adjacencyMap.isEmpty();
    }

    /**
     * {@inheritDoc}
     */
    @Override
    public Iterator<E> iterator() {
        return this.adjacencyMap.keySet().iterator();
    }

    /**
     * {@inheritDoc}
     */
    @Override
<<<<<<< HEAD
    public boolean remove(Object o) {
        if (!this.adjacencyMap.containsKey(o)) {
=======
    public boolean remove(E element) {
        if (!this.adjacencyMap.containsKey(element)) {
>>>>>>> be6ab35b
            return false;
        }

        this.adjacencyMap.remove(o);

        Collection<List<Graph.Edge<E>>> lists = this.adjacencyMap.values();

        for (List<Graph.Edge<E>> list : lists) {
            for (Graph.Edge<E> entry : list) {
<<<<<<< HEAD
                if (entry.getConnectedVertex().equals(o)) {
=======
                if (entry.getConnectedVertex().equals(element)) {
>>>>>>> be6ab35b
                    list.remove(entry);
                }
            }
        }

        return true;
    }

    /**
     * {@inheritDoc}
     */
//    @Override
//    public E remove(int index) {
//        int count = 0;
//        for (Map.Entry<E, List<Graph.Edge<E>>> e : this.adjacencyMap.entrySet()) {
//            if (count == index) {
//                this.adjacencyMap.remove(e.getKey());
//                return e.getKey();
//            }
//
//            count++;
//        }
//
//        return null;
//    }

    /**
     * {@inheritDoc}
     */
    @Override
    public int size() {
        return this.adjacencyMap.size();
    }

    /**
     * {@inheritDoc}
     */
    @Override
<<<<<<< HEAD
    public boolean addAll(Collection<? extends E> c) {
        for (E element : c) {
=======
    public boolean addAll(StructuredType<? extends E> structure) {
        for (E element : structure) {
>>>>>>> be6ab35b
            add(element);
        }

        return true;
    }

    /**
     * {@inheritDoc}
     */
    @Override
    public boolean removeAll(Collection<?> c) {
        // TODO Auto-generated method stub
        return false;
    }

    /**
     * {@inheritDoc}
     */
    @Override
    public String toString() {
        // TODO Auto-generated method stub
        return null;
    }

    /**
     * Determine the distance between the provided vertex objects. The distance is defined to the be
     * total cost to get from vertex <code>a</code> to vertex <code>b</code>. The distance is only defined
     * for vertex objects that are directly connected. Indirect connections need to be traversed by
     * a traversal algorithm that determines the distance for the shortest tour or similar criterion.
     * @param a The first vertex.
     * @param b The second vertex.
     * @return The total cost from <code>a</code> to <code>b</code>.
     */
    public double distance(E a, E b) {
        if (!isConnected(a, b)) {
            throw new UnsupportedOperationException("Cannot determine the distance. Node(" + a + ") and Node(" + b + ") are not connected");
        }

        List<Graph.Edge<E>> distances = this.adjacencyMap.get(a);
        for (Graph.Edge<E> pair : distances) {
            if (pair.getConnectedVertex().equals(b)) {
                return pair.getCost();
            }
        }

        throw new NoSuchElementException("The distance between Node(" + a + ") and Node(" + b + ") does not exist");
    }

    /**
     * {@inheritDoc}
     */
    @Override
    public E getVertex(int index) {
        Set<E> keySet = this.adjacencyMap.keySet();
        int count = 0;

        for (E element : keySet) {
            if (count == index) {
                return element;
            }
            count++;
        }

        return null;
    }

<<<<<<< HEAD
    private Set<Pair<E, E>> getEdgeSet() {
        Set<Pair<E, E>> edgeSet = new HashSet<Pair<E, E>>();
=======
    private Multimap<E, E> getEdgeSet() {
        Multimap<E, E> edgeSet = HashMultimap.create();
>>>>>>> be6ab35b

        for (E vertex : adjacencyMap.keySet()) {
            List<Graph.Edge<E>> connections = adjacencyMap.get(vertex);
            for (Graph.Edge<E> edge : connections) {
<<<<<<< HEAD
                edgeSet.add(new Pair<E, E>(vertex, edge.getConnectedVertex()));
=======
                edgeSet.put(vertex, edge.getConnectedVertex());
>>>>>>> be6ab35b
            }
        }

        return edgeSet;
    }

    @Override
    public void randomize(RandomProvider random) {
        throw new UnsupportedOperationException("Not supported yet.");
    }

    @Override
    public List<Graph.Edge<E>> edgesOf(E vertex) {
        return this.adjacencyMap.get(vertex);
    }

<<<<<<< HEAD
    @Override
    public Object[] toArray() {
        throw new UnsupportedOperationException("Not supported yet.");
    }

    @Override
    public <T> T[] toArray(T[] a) {
        throw new UnsupportedOperationException("Not supported yet.");
    }

    @Override
    public boolean containsAll(Collection<?> c) {
        throw new UnsupportedOperationException("Not supported yet.");
    }

    @Override
    public boolean retainAll(Collection<?> c) {
        throw new UnsupportedOperationException("Not supported yet.");
    }

=======
>>>>>>> be6ab35b
    /**
     * Class to represent the element, cost and weight associated to the connection between
     * two distinct vertex objects.
     *
     * @param <E> The {@linkplain Comparable} type.
     */
<<<<<<< HEAD
    public static class Edge<E extends Comparable<? super E>> implements Graph.Edge<E> {
=======
    public static class Edge<E extends Comparable<? super E>>  implements Graph.Edge<E> {
>>>>>>> be6ab35b

        private static final long serialVersionUID = 1697479517382450802L;
        private double weight;
        private double cost;
        private E vertex;

        /**
         * Create a new {@code Edge}.
         * @param element The vertex to connect to.
         * @param cost The cost of the edge.
         * @param weight The weight of the edge.
         */
        private Edge(E vertex, Double cost, Double weight) {
            this.vertex = vertex;
            this.cost = cost;
            this.weight = weight;
        }

        /**
         * Copy constructor. Create a copy of the provided instance.
         * @param copy The instance to copy.
         */
        private Edge(Edge<E> copy) {
            this.weight = copy.weight;
            this.cost = copy.cost;
            this.vertex = copy.vertex;
        }

        /**
         * {@inheritDoc}
         */
        @Override
        public Double getWeight() {
            return weight;
        }

        /**
         * {@inheritDoc}
         */
        @Override
        public void setWeight(Double weight) {
            this.weight = weight;
        }

        /**
         * {@inheritDoc}
         */
        @Override
        public Double getCost() {
            return cost;
        }

        /**
         * {@inheritDoc}
         */
        @Override
        public void setCost(Double cost) {
            this.cost = cost;
        }

        /**
         * {@inheritDoc}
         */
        @Override
        public E getConnectedVertex() {
            return vertex;
        }

        /**
         * {@inheritDoc}
         */
        @Override
        public void setConnectedVertex(E element) {
            this.vertex = element;
        }

        @Override
        public boolean equals(Object obj) {
            if (this == obj) {
                return true;
            }

            if ((obj == null) || (this.getClass() != obj.getClass())) {
                return false;
            }

            Edge<?> other = (Edge<?>) obj;
            return this.vertex.equals(other)
                    && (this.cost == other.cost)
                    && (this.weight == other.weight);
        }

        @Override
        public int hashCode() {
            int hash = 7;
            hash = 31 * hash + (vertex == null ? 0 : vertex.hashCode());
            hash = 31 * hash + Double.valueOf(this.cost).hashCode();
            hash = 31 * hash + Double.valueOf(this.weight).hashCode();
            return hash;
        }
    }
}<|MERGE_RESOLUTION|>--- conflicted
+++ resolved
@@ -41,11 +41,7 @@
  *
  * @param <E> The {@code Comparable} type.
  */
-<<<<<<< HEAD
-public class StandardGraph<E extends Comparable<? super E>> implements Graph<E> {
-=======
 public class StandardGraph<E extends Comparable<? super E>>  implements Graph<E> {
->>>>>>> be6ab35b
 
     private static final long serialVersionUID = -5517089079342858152L;
     private Map<E, List<Graph.Edge<E>>> adjacencyMap;
@@ -104,10 +100,6 @@
         Multimap<E, E> currentEdgeSet = this.getEdgeSet();
         Multimap<E, E> otherEdgeSet = graph.getEdgeSet();
 
-<<<<<<< HEAD
-        if (!otherEdgeSet.containsAll(currentEdgeSet)) {
-            return false;
-=======
         for (Map.Entry<E, E> entry : currentEdgeSet.entries()) {
             if (!otherEdgeSet.containsEntry(entry.getKey(), entry.getValue())) {
                 return false;
@@ -118,7 +110,6 @@
             if (!currentEdgeSet.containsEntry(entry.getKey(), entry.getValue())) {
                 return false;
             }
->>>>>>> be6ab35b
         }
 
         return true;
@@ -297,13 +288,8 @@
      * {@inheritDoc}
      */
     @Override
-<<<<<<< HEAD
     public boolean remove(Object o) {
         if (!this.adjacencyMap.containsKey(o)) {
-=======
-    public boolean remove(E element) {
-        if (!this.adjacencyMap.containsKey(element)) {
->>>>>>> be6ab35b
             return false;
         }
 
@@ -313,11 +299,7 @@
 
         for (List<Graph.Edge<E>> list : lists) {
             for (Graph.Edge<E> entry : list) {
-<<<<<<< HEAD
                 if (entry.getConnectedVertex().equals(o)) {
-=======
-                if (entry.getConnectedVertex().equals(element)) {
->>>>>>> be6ab35b
                     list.remove(entry);
                 }
             }
@@ -343,7 +325,6 @@
 //
 //        return null;
 //    }
-
     /**
      * {@inheritDoc}
      */
@@ -356,13 +337,8 @@
      * {@inheritDoc}
      */
     @Override
-<<<<<<< HEAD
     public boolean addAll(Collection<? extends E> c) {
         for (E element : c) {
-=======
-    public boolean addAll(StructuredType<? extends E> structure) {
-        for (E element : structure) {
->>>>>>> be6ab35b
             add(element);
         }
 
@@ -429,22 +405,13 @@
         return null;
     }
 
-<<<<<<< HEAD
-    private Set<Pair<E, E>> getEdgeSet() {
-        Set<Pair<E, E>> edgeSet = new HashSet<Pair<E, E>>();
-=======
     private Multimap<E, E> getEdgeSet() {
         Multimap<E, E> edgeSet = HashMultimap.create();
->>>>>>> be6ab35b
 
         for (E vertex : adjacencyMap.keySet()) {
             List<Graph.Edge<E>> connections = adjacencyMap.get(vertex);
             for (Graph.Edge<E> edge : connections) {
-<<<<<<< HEAD
-                edgeSet.add(new Pair<E, E>(vertex, edge.getConnectedVertex()));
-=======
                 edgeSet.put(vertex, edge.getConnectedVertex());
->>>>>>> be6ab35b
             }
         }
 
@@ -461,7 +428,6 @@
         return this.adjacencyMap.get(vertex);
     }
 
-<<<<<<< HEAD
     @Override
     public Object[] toArray() {
         throw new UnsupportedOperationException("Not supported yet.");
@@ -482,19 +448,13 @@
         throw new UnsupportedOperationException("Not supported yet.");
     }
 
-=======
->>>>>>> be6ab35b
     /**
      * Class to represent the element, cost and weight associated to the connection between
      * two distinct vertex objects.
      *
      * @param <E> The {@linkplain Comparable} type.
      */
-<<<<<<< HEAD
-    public static class Edge<E extends Comparable<? super E>> implements Graph.Edge<E> {
-=======
     public static class Edge<E extends Comparable<? super E>>  implements Graph.Edge<E> {
->>>>>>> be6ab35b
 
         private static final long serialVersionUID = 1697479517382450802L;
         private double weight;
