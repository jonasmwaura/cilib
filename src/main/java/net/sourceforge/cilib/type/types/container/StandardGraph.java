--- conflicted
+++ resolved
@@ -68,11 +68,7 @@
 	 * {@inheritDoc}
 	 */
 	public StandardGraph<E> getClone() {
-<<<<<<< HEAD
-		throw new UnsupportedOperationException("Implementation needed.");
-=======
         return new StandardGraph(this);
->>>>>>> 6bfca648
 	}
 
 	@Override
