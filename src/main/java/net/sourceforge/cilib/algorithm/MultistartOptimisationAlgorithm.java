--- conflicted
+++ resolved
@@ -83,13 +83,8 @@
      * @param algorithm Any {@link OptimisationAlgorithm} that extends {@link Algorithm}.
      */
     public void setTargetAlgorithm(Algorithm algorithm) {
-<<<<<<< HEAD
         optimisationAlgorithm = (AbstractAlgorithm) algorithm;
         this.algorithm = (AbstractAlgorithm) algorithm;
-=======
-        optimisationAlgorithm = algorithm;
-        this.algorithm = algorithm;
->>>>>>> 152756d4
         this.algorithm.addStoppingCondition(singleIteration);
     }
 
