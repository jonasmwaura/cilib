--- conflicted
+++ resolved
@@ -97,31 +97,7 @@
             nucleus = (Vector) AbstractAlgorithm.get().getBestSolution().getPosition();
 
             double distance = Math.pow(this.radius, 2); //square of the radius
-<<<<<<< HEAD
             int dimensions = position.size();
-            double[] pieces = new double[dimensions]; // break up of the distance
-            pieces[dimensions - 1] = distance;
-            for (int i = 0; i < dimensions - 1; i++) {
-                pieces[i] = randomizer.getUniform(0, distance);
-            }//for
-            Arrays.sort(pieces);
-            int sign = 1;
-            if (randomizer.getUniform() <= 0.5) {
-                sign = -1;
-            }//if
-            //deals with first dimension
-            position.setReal(0, nucleus.doubleValueOf(0) + sign * randomizer.getUniform(0, Math.sqrt(pieces[0])));
-            //deals with the other dimensions
-            for (int i = 1; i < dimensions; i++) {
-                sign = 1;
-                if (randomizer.getUniform() <= 0.5) {
-                    sign = -1;
-                }//if
-                double rad = Math.sqrt(pieces[i] - pieces[i - 1]);
-                double dis = randomizer.getUniform(0, rad);
-                double newpos = nucleus.doubleValueOf(i) + sign * dis;
-=======
-            int dimensions = position.getDimension();
             double[] pieces = new double[dimensions]; // break up of the distance
             pieces[dimensions - 1] = distance;
             for (int i = 0; i < dimensions - 1; i++) {
@@ -133,7 +109,7 @@
                 sign = -1;
             }//if
             //deals with first dimension
-            position.setReal(0, nucleus.getReal(0) + sign * randomizer.getRandomNumber(0, Math.sqrt(pieces[0])));
+            position.setReal(0, nucleus.doubleValueOf(0) + sign * randomizer.getRandomNumber(0, Math.sqrt(pieces[0])));
             //deals with the other dimensions
             for (int i = 1; i < dimensions; i++) {
                 sign = 1;
@@ -142,8 +118,7 @@
                 }//if
                 double rad = Math.sqrt(pieces[i] - pieces[i - 1]);
                 double dis = randomizer.getRandomNumber(0, rad);
-                double newpos = nucleus.getReal(i) + sign * dis;
->>>>>>> df5b1e6d
+                double newpos = nucleus.doubleValueOf(i) + sign * dis;
                 position.setReal(i, newpos);
             }//for
         }//else
