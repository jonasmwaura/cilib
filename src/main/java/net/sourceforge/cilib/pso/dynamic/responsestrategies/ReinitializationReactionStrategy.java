/**
 * Copyright (C) 2003 - 2008
 * Computational Intelligence Research Group (CIRG@UP)
 * Department of Computer Science
 * University of Pretoria
 * South Africa
 *
 * This program is free software; you can redistribute it and/or modify
 * it under the terms of the GNU General Public License as published by
 * the Free Software Foundation; either version 2 of the License, or
 * (at your option) any later version.
 *
 * This program is distributed in the hope that it will be useful,
 * but WITHOUT ANY WARRANTY; without even the implied warranty of
 * MERCHANTABILITY or FITNESS FOR A PARTICULAR PURPOSE.  See the
 * GNU General Public License for more details.
 *
 * You should have received a copy of the GNU General Public License
 * along with this program; if not, write to the Free Software
 * Foundation, Inc., 59 Temple Place, Suite 330, Boston, MA  02111-1307  USA
 */

package net.sourceforge.cilib.pso.dynamic.responsestrategies;

import java.util.List;

import net.sourceforge.cilib.algorithm.population.PopulationBasedAlgorithm;
import net.sourceforge.cilib.entity.Entity;
import net.sourceforge.cilib.entity.Topology;
import net.sourceforge.cilib.math.random.generator.MersenneTwister;
import net.sourceforge.cilib.math.random.generator.Random;
import net.sourceforge.cilib.type.types.Types;

/**
 * This reaction strategy reinitializes the specified
 * {@link #setReinitializationRatio(double) ratio} of randomly chosen entities in the given
 * {@link Topology}.
 *
 * @author Theuns Cloete
 * @param <E> some {@link PopulationBasedAlgorithm population based algorithm}
 */
public class ReinitializationReactionStrategy<E extends PopulationBasedAlgorithm> extends EnvironmentChangeResponseStrategy<E> {
    private static final long serialVersionUID = -7283513652737895281L;

    protected double reinitializationRatio = 0.0;
    protected Random randomGenerator = null;

    public ReinitializationReactionStrategy() {
        // super() is automatically called
        reinitializationRatio = 0.1;
        randomGenerator = new MersenneTwister();
    }

    public ReinitializationReactionStrategy(ReinitializationReactionStrategy<E> rhs) {
        super(rhs);
        reinitializationRatio = rhs.reinitializationRatio;
        randomGenerator = rhs.randomGenerator.getClone();
    }

    @Override
    public ReinitializationReactionStrategy<E> getClone() {
        return new ReinitializationReactionStrategy<E>(this);
    }

    /**
     * Reinitialize the {@link Entity entities} inside the topology.
     *
     * {@inheritDoc}
     */
    @Override
    public void performReaction(E algorithm) {
        List<? extends Entity> entities = algorithm.getTopology().asList();
        int reinitializeCount = (int) Math.floor(reinitializationRatio * entities.size());

        reinitialize(entities, reinitializeCount);
    }

    /**
     * Reinitialize a specified number of the given entities.
     *
     * @param entities a {@link List} of entities that should be considered for
     *        reinitialization
     * @param reinitializeCount an<code>int<code> specifying how many entities should be
     *        reinitialized
     */
    protected void reinitialize(List<? extends Entity> entities, int reinitializeCount) {
        for (int i = 0; i < reinitializeCount; i++) {
            int random = randomGenerator.nextInt(entities.size());
            Entity entity = entities.get(random);
<<<<<<< HEAD
            Types.randomize(entity.getCandidateSolution());    // entity contents -> current position
=======
//            TypeUtil.randomize(entity.getCandidateSolution());    // entity contents -> current position
            entity.getCandidateSolution().randomize(randomGenerator);
>>>>>>> aa130299
            // remove the selected element from the all list preventing it from being selected again
            entities.remove(random);
        }
    }

    /**
     * Set the ratio of entities that should be reinitialized.
     *
     * @param rr a double value in the range <code>(0.0, 1.0)</code>
     * @throws {@link IllegalArgumentException} when the ratio is not within the above
     *         mentioned range
     */
    public void setReinitializationRatio(double rr) {
        if (rr < 0.0 || rr > 1.0) {
            throw new IllegalArgumentException("The reinitializationRatio must be in the range (0.0, 1.0)");
        }

        reinitializationRatio = rr;
    }

    /**
     * Get the ratio of entities that should be reinitialized.
     *
     * @return the ratio of entities that should be reinitialized
     */
    public double getReinitializationRatio() {
        return reinitializationRatio;
    }

    /**
     * Set the random number generator to use.
     *
     * @param r a {@link Random} object
     */
    protected void setRandomGenerator(Random r) {
        randomGenerator = r;
    }

    /**
     * Retrieve the random number generator being used.
     *
     * @return the {@link Random} object being used to generate a random sequence of numbers
     */
    protected Random getRandomGenerator() {
        return randomGenerator;
    }
}<|MERGE_RESOLUTION|>--- conflicted
+++ resolved
@@ -87,12 +87,7 @@
         for (int i = 0; i < reinitializeCount; i++) {
             int random = randomGenerator.nextInt(entities.size());
             Entity entity = entities.get(random);
-<<<<<<< HEAD
-            Types.randomize(entity.getCandidateSolution());    // entity contents -> current position
-=======
-//            TypeUtil.randomize(entity.getCandidateSolution());    // entity contents -> current position
             entity.getCandidateSolution().randomize(randomGenerator);
->>>>>>> aa130299
             // remove the selected element from the all list preventing it from being selected again
             entities.remove(random);
         }
