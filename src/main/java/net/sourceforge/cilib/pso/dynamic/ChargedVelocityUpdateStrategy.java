--- conflicted
+++ resolved
@@ -72,13 +72,8 @@
         Vector bestPosition = (Vector) particle.getBestPosition();
         Vector nBestPosition = (Vector) particle.getNeighbourhoodBest().getBestPosition();
 
-<<<<<<< HEAD
-        Vector acceleration = new Vector(velocity.getDimension(), new Real(0));
-        PSO pso = (PSO) Algorithm.get();
-=======
         Vector acceleration = new Vector(velocity.getDimension(), new Real(0.0));
         PSO pso = (PSO) AbstractAlgorithm.get();
->>>>>>> 79f05de2
         Iterator<Particle> iter = null;
         // make iter point to the current particle
         for (Iterator<Particle> i = pso.getTopology().iterator(); i.hasNext();) {
