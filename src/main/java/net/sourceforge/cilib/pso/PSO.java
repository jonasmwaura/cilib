--- conflicted
+++ resolved
@@ -99,17 +99,6 @@
     }
 
     /**
-<<<<<<< HEAD
-     * {@inheritDoc}
-     */
-    @Override
-    public void reset() {
-        topology.clear();
-    }
-
-    /**
-=======
->>>>>>> 79f05de2
      * Perform the required initialisation for the algorithm. Create the particles and add then to
      * the specified topology.
      */
