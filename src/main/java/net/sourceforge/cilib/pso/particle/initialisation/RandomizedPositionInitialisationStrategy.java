/*
 * Copyright (C) 2003 - 2008
 * Computational Intelligence Research Group (CIRG@UP)
 * Department of Computer Science
 * University of Pretoria
 * South Africa
 *
 * This program is free software; you can redistribute it and/or modify
 * it under the terms of the GNU General Public License as published by
 * the Free Software Foundation; either version 2 of the License, or
 * (at your option) any later version.
 *
 * This program is distributed in the hope that it will be useful,
 * but WITHOUT ANY WARRANTY; without even the implied warranty of
 * MERCHANTABILITY or FITNESS FOR A PARTICULAR PURPOSE.  See the
 * GNU General Public License for more details.
 *
 * You should have received a copy of the GNU General Public License
 * along with this program; if not, write to the Free Software
 * Foundation, Inc., 59 Temple Place, Suite 330, Boston, MA  02111-1307  USA
 */
package net.sourceforge.cilib.pso.particle.initialisation;

import net.sourceforge.cilib.entity.EntityType;
import net.sourceforge.cilib.entity.Particle;
import net.sourceforge.cilib.math.random.generator.MersenneTwister;
import net.sourceforge.cilib.math.random.generator.Random;
import net.sourceforge.cilib.problem.OptimisationProblem;
<<<<<<< HEAD
import net.sourceforge.cilib.type.types.Types;
=======
>>>>>>> aa130299


/**
 * @deprecated This class is a temporary measure until we can get the DomainParser
 *             working as intended. the idea is to be able to specify particle
 *             contents via the string and have the randomness applied on initialisation.
 *             A specific example is to use this new string when initialising positions
 *             with Polar coordinates for example
 * @author gpampara
 *
 */
public class RandomizedPositionInitialisationStrategy implements
        PositionInitialisationStrategy {
    private static final long serialVersionUID = -47429588645761362L;

    private Random random;

    public RandomizedPositionInitialisationStrategy() {
        this.random = new MersenneTwister();
    }

    public RandomizedPositionInitialisationStrategy getClone() {
        return new RandomizedPositionInitialisationStrategy();
    }

    public void initialise(Particle particle, OptimisationProblem problem) {
        particle.setCandidateSolution(problem.getDomain().getBuiltRepresenation().getClone());
//        particle.getPosition().randomise();
<<<<<<< HEAD
        Types.randomize(particle.getPosition());
=======
//        TypeUtil.randomize(particle.getPosition());
            particle.getPosition().randomize(random);
>>>>>>> aa130299

        particle.getProperties().put(EntityType.Particle.BEST_POSITION, particle.getPosition().getClone());
    }

}<|MERGE_RESOLUTION|>--- conflicted
+++ resolved
@@ -26,10 +26,6 @@
 import net.sourceforge.cilib.math.random.generator.MersenneTwister;
 import net.sourceforge.cilib.math.random.generator.Random;
 import net.sourceforge.cilib.problem.OptimisationProblem;
-<<<<<<< HEAD
-import net.sourceforge.cilib.type.types.Types;
-=======
->>>>>>> aa130299
 
 
 /**
@@ -57,13 +53,7 @@
 
     public void initialise(Particle particle, OptimisationProblem problem) {
         particle.setCandidateSolution(problem.getDomain().getBuiltRepresenation().getClone());
-//        particle.getPosition().randomise();
-<<<<<<< HEAD
-        Types.randomize(particle.getPosition());
-=======
-//        TypeUtil.randomize(particle.getPosition());
-            particle.getPosition().randomize(random);
->>>>>>> aa130299
+        particle.getPosition().randomize(random);
 
         particle.getProperties().put(EntityType.Particle.BEST_POSITION, particle.getPosition().getClone());
     }
