--- conflicted
+++ resolved
@@ -64,13 +64,8 @@
         Vector position = (Vector) particle.getPosition();
         Vector velocity = (Vector) particle.getVelocity();
 
-<<<<<<< HEAD
         for (int i = 0; i < position.size(); i++) {
-            double result = sigmoid.evaluate(velocity.doubleValueOf(i));
-=======
-        for (int i = 0; i < position.getDimension(); i++) {
-            double result = sigmoid.apply(velocity.getReal(i));
->>>>>>> 472f9c3e
+            double result = sigmoid.apply(velocity.doubleValueOf(i));
             double rand = Math.random();
 
             if (rand < result) {
