/**
 * Computational Intelligence Library (CIlib)
 * Copyright (C) 2003 - 2010
 * Computational Intelligence Research Group (CIRG@UP)
 * Department of Computer Science
 * University of Pretoria
 * South Africa
 *
 * This library is free software; you can redistribute it and/or modify
 * it under the terms of the GNU Lesser General Public License as published by
 * the Free Software Foundation; either version 3 of the License, or
 * (at your option) any later version.
 *
 * This library is distributed in the hope that it will be useful,
 * but WITHOUT ANY WARRANTY; without even the implied warranty of
 * MERCHANTABILITY or FITNESS FOR A PARTICULAR PURPOSE.  See the
 * GNU Lesser General Public License for more details.
 *
 * You should have received a copy of the GNU Lesser General Public License
 * along with this library; if not, see <http://www.gnu.org/licenses/>.
 */
package net.sourceforge.cilib.measurement.single;

import com.google.common.base.Preconditions;
import net.sourceforge.cilib.algorithm.Algorithm;
import net.sourceforge.cilib.functions.Function;
import net.sourceforge.cilib.measurement.Measurement;
import net.sourceforge.cilib.type.types.Real;
import net.sourceforge.cilib.type.types.container.Vector;

/**
 * @param <F> The "from" type.
 * @param <T> The "to" type.
 * @author Theuns Cloete
 */
public class GenericFunctionMeasurement<F, T> implements Measurement<Real> {

    private static final long serialVersionUID = 3301062975775598397L;
    private Function<Vector, Double> function = null;

    /**
     * Create a new instance of {@linkplain GenericFunctionMeasurement}.
     */
    public GenericFunctionMeasurement() {
        function = null;
    }

    /**
     * Copy constructor. Create a copy of the provided instance.
     * @param copy The instance to copy.
     */
    public GenericFunctionMeasurement(GenericFunctionMeasurement copy) {
        function = copy.function;
    }

    /**
     * {@inheritDoc}
     */
    @Override
    public GenericFunctionMeasurement getClone() {
        return new GenericFunctionMeasurement(this);
    }

    /**
     * {@inheritDoc}
     */
    @Override
    public String getDomain() {
        return "R";
    }

    /**
     * {@inheritDoc}
     */
    @Override
    public Real getValue(Algorithm algorithm) {
<<<<<<< HEAD
        if (function == null) {
            throw new InitialisationException("The function that should be evaluated has not been set");
        }

=======
        Preconditions.checkNotNull(function, "The function that should be evaluated has not been set");
>>>>>>> ec25316f
        Vector vector = (Vector) algorithm.getBestSolution().getPosition();
        return Real.valueOf(function.apply(vector));
    }

    /**
     * Get the set function.
     * @return The contained function.
     */
    public Function<Vector, Double> getFunction() {
        return function;
    }

    /**
     * Set the function.
     * @param f The value to set.
     */
    public void setFunction(Function<Vector, Double> f) {
        function = f;
    }
}<|MERGE_RESOLUTION|>--- conflicted
+++ resolved
@@ -74,14 +74,7 @@
      */
     @Override
     public Real getValue(Algorithm algorithm) {
-<<<<<<< HEAD
-        if (function == null) {
-            throw new InitialisationException("The function that should be evaluated has not been set");
-        }
-
-=======
         Preconditions.checkNotNull(function, "The function that should be evaluated has not been set");
->>>>>>> ec25316f
         Vector vector = (Vector) algorithm.getBestSolution().getPosition();
         return Real.valueOf(function.apply(vector));
     }
