/**
 * Copyright (C) 2003 - 2009
 * Computational Intelligence Research Group (CIRG@UP)
 * Department of Computer Science
 * University of Pretoria
 * South Africa
 *
 * This program is free software; you can redistribute it and/or modify
 * it under the terms of the GNU General Public License as published by
 * the Free Software Foundation; either version 2 of the License, or
 * (at your option) any later version.
 *
 * This program is distributed in the hope that it will be useful,
 * but WITHOUT ANY WARRANTY; without even the implied warranty of
 * MERCHANTABILITY or FITNESS FOR A PARTICULAR PURPOSE.  See the
 * GNU General Public License for more details.
 *
 * You should have received a copy of the GNU General Public License
 * along with this program; if not, write to the Free Software
 * Foundation, Inc., 59 Temple Place, Suite 330, Boston, MA  02111-1307  USA
 */
package net.sourceforge.cilib.util;

import java.util.Arrays;
import net.sourceforge.cilib.type.types.Numeric;
import net.sourceforge.cilib.type.types.Real;
import net.sourceforge.cilib.type.types.Type;
import net.sourceforge.cilib.type.types.container.Vector;

/**
 * Utility methods for {@linkplain Vector}s.
 */
public final class Vectors {

    /**
     * Default constructor. Specified constructor to be private so that an instance
     * of this utility class cannot be created.
     */
    private Vectors() {
    }

    /**
     * Constructs a {@link Vector} from <code>vector</code> Vector with each component's value
     * set to the upper bound of that component.
     * @param vector The {@linkplain Vector} to create the upper bound vector from.
     * @throws UnsupportedOperationException When an element in the {@link Vector}
     *         is not a {@link Numeric}
     * @return a {@link Vector} with all the elements set to their respective upper bounds
     */
    public static Vector upperBoundVector(Vector vector) {
        Vector upper = vector.getClone();

        for (Type element : upper) {
            Numeric numeric = (Numeric) element;
            numeric.set(numeric.getBounds().getUpperBound());
        }

        return upper;
    }

    /**
     * Constructs a {@link Vector} from <code>vector</code> Vector with each component's value
     * set to the lower bound of that component.
     * @param vector The {@linkplain Vector} from which to create the lower bound vector.
     * @throws UnsupportedOperationException when an element in the {@link Vector}
     *         is not a {@link Numeric}
     * @return a {@link Vector} with all the elements set to their respective lower bounds
     */
    public static Vector lowerBoundVector(Vector vector) {
        Vector lower = vector.getClone();

        for (Type element : lower) {
            Numeric numeric = (Numeric) element;
            numeric.set(numeric.getBounds().getLowerBound());
        }

        return lower;
    }

    /**
     * Utility method to create a {@linkplain Vector}, given any number of {@linkplain Number} instances.
     * @param <T> The type extending {@linkplain Number}.
     * @param elements The list of values to include within the created {@linkplain Vector}.
     * @return The created {@linkplain Vector} object, containing the provided list of items.
     */
<<<<<<< HEAD
    public static <T extends Number> Vector create(T... elements) {
        return create(Arrays.asList(elements));
    }

    /**
     * Utility method to create a {@linkplain Vector}, given any number of {@linkplain Number} instances.
     * @param <T> The type extending {@linkplain Number}.
     * @param elements The iterable of values to include within the created {@linkplain Vector}.
     * @return The created {@linkplain Vector} object, containing the provided list of items.
     */
    public static <T extends Number> Vector create(Iterable<T> elements) {
        Vector vector = new Vector();

        for (T element : elements)
=======
    public static <T extends Number> Vector create(T... result) {
        return create(Arrays.asList(result));
    }

    /**
     * Create a {@code Vector} from the provided {@code Iterable}.
     * @param <T> The number type.
     * @param iterable The iterable of data elements.
     * @return A {@code Vector} of the provided objects.
     */
    public static <T extends Number> Vector create(Iterable<T> iterable) {
        Vector vector = new Vector();

        for (T element : iterable)
>>>>>>> 1b3f596e
            vector.add(new Real(element.doubleValue()));

        return vector;
    }

}<|MERGE_RESOLUTION|>--- conflicted
+++ resolved
@@ -83,24 +83,8 @@
      * @param elements The list of values to include within the created {@linkplain Vector}.
      * @return The created {@linkplain Vector} object, containing the provided list of items.
      */
-<<<<<<< HEAD
     public static <T extends Number> Vector create(T... elements) {
         return create(Arrays.asList(elements));
-    }
-
-    /**
-     * Utility method to create a {@linkplain Vector}, given any number of {@linkplain Number} instances.
-     * @param <T> The type extending {@linkplain Number}.
-     * @param elements The iterable of values to include within the created {@linkplain Vector}.
-     * @return The created {@linkplain Vector} object, containing the provided list of items.
-     */
-    public static <T extends Number> Vector create(Iterable<T> elements) {
-        Vector vector = new Vector();
-
-        for (T element : elements)
-=======
-    public static <T extends Number> Vector create(T... result) {
-        return create(Arrays.asList(result));
     }
 
     /**
@@ -113,7 +97,6 @@
         Vector vector = new Vector();
 
         for (T element : iterable)
->>>>>>> 1b3f596e
             vector.add(new Real(element.doubleValue()));
 
         return vector;
