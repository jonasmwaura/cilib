/*
 * Copyright (C) 2003 - 2008
 * Computational Intelligence Research Group (CIRG@UP)
 * Department of Computer Science
 * University of Pretoria
 * South Africa
 *
 * This program is free software; you can redistribute it and/or modify
 * it under the terms of the GNU General Public License as published by
 * the Free Software Foundation; either version 2 of the License, or
 * (at your option) any later version.
 *
 * This program is distributed in the hope that it will be useful,
 * but WITHOUT ANY WARRANTY; without even the implied warranty of
 * MERCHANTABILITY or FITNESS FOR A PARTICULAR PURPOSE.  See the
 * GNU General Public License for more details.
 *
 * You should have received a copy of the GNU General Public License
 * along with this program; if not, write to the Free Software
 * Foundation, Inc., 59 Temple Place, Suite 330, Boston, MA  02111-1307  USA
 */
package net.sourceforge.cilib.util.calculator;

import net.sourceforge.cilib.problem.Fitness;
import net.sourceforge.cilib.util.Cloneable;

/**
 * Perform the calculation of the fitness for the given <code>Entity</code>, decoupling the
 * <code>Entity</code> from the <code>Problem</code>.
 */
<<<<<<< HEAD
public interface FitnessCalculator extends Serializable, Cloneable {

=======
public interface FitnessCalculator<T> extends Cloneable {
	
>>>>>>> 2900349c
	/**
	 * {@inheritDoc}
	 */
	public FitnessCalculator<T> getClone();

	/**
	 * Get the fitness, given the <code>position</code>.
	 * @param entity The <code>Type</code> to base the calculation on.
	 * @param count Whether or not the evaluation is to be counted.
	 * @return A <code>Fitness</code> object representing the fitness of the <code>position</code>.
	 */
	public Fitness getFitness(T entity, boolean count);

}<|MERGE_RESOLUTION|>--- conflicted
+++ resolved
@@ -28,13 +28,8 @@
  * Perform the calculation of the fitness for the given <code>Entity</code>, decoupling the
  * <code>Entity</code> from the <code>Problem</code>.
  */
-<<<<<<< HEAD
-public interface FitnessCalculator extends Serializable, Cloneable {
+public interface FitnessCalculator<T> extends Cloneable {
 
-=======
-public interface FitnessCalculator<T> extends Cloneable {
-	
->>>>>>> 2900349c
 	/**
 	 * {@inheritDoc}
 	 */
