/**
 * Copyright (C) 2003 - 2009
 * Computational Intelligence Research Group (CIRG@UP)
 * Department of Computer Science
 * University of Pretoria
 * South Africa
 *
 * This program is free software; you can redistribute it and/or modify
 * it under the terms of the GNU General Public License as published by
 * the Free Software Foundation; either version 2 of the License, or
 * (at your option) any later version.
 *
 * This program is distributed in the hope that it will be useful,
 * but WITHOUT ANY WARRANTY; without even the implied warranty of
 * MERCHANTABILITY or FITNESS FOR A PARTICULAR PURPOSE.  See the
 * GNU General Public License for more details.
 *
 * You should have received a copy of the GNU General Public License
 * along with this program; if not, write to the Free Software
 * Foundation, Inc., 59 Temple Place, Suite 330, Boston, MA  02111-1307  USA
 */
package net.sourceforge.cilib.util.selection.recipes;

import java.util.List;
import net.sourceforge.cilib.math.random.generator.MersenneTwister;
<<<<<<< HEAD
import net.sourceforge.cilib.math.random.generator.RandomProvider;
=======
import net.sourceforge.cilib.math.random.generator.Random;
import net.sourceforge.cilib.util.selection.Samples;
>>>>>>> 3b5cd081
import net.sourceforge.cilib.util.selection.Selection;
import net.sourceforge.cilib.util.selection.ordering.ProportionalOrdering;
import net.sourceforge.cilib.util.selection.ordering.SortedOrdering;
import net.sourceforge.cilib.util.selection.weighing.LinearWeighing;
import net.sourceforge.cilib.util.selection.weighing.Weighing;

/**
 * A recipe for Roulette wheel selection.
 * <p>
 * Roulette wheel selection is performed by:
 * <ol>
 *   <li>Weighing the elements of a selection.</li>
 *   <li>Performing a proportional ordering of the weighed elements.</li>
 *   <li>Returning the best result.</li>
 * </ol>
 * @param <E> The selection type.
 * @author Wiehann Matthysen
 */
public class RouletteWheelSelection<E extends Comparable<? super E>> implements SelectionRecipe<E> {

    private static final long serialVersionUID = 4194450350205390514L;
    private Weighing<E> weighing;
    private RandomProvider random;

    /**
     * Create a new instance.
     */
    public RouletteWheelSelection() {
        this.weighing = new LinearWeighing<E>();
        this.random = new MersenneTwister();
    }

    /**
     * Create a new instance with the provided weighing strategy.
     * @param weighing The weighing strategy to set.
     */
    public RouletteWheelSelection(Weighing<E> weighing) {
        this.weighing = weighing;
        this.random = new MersenneTwister();
    }

<<<<<<< HEAD
    public RouletteWheelSelection(Weighing<E> weighing, RandomProvider random) {
        this.weighing = weighing;
        this.random = random;
    }

=======
>>>>>>> 3b5cd081
    /**
     * Create a copy of the provided instance.
     * @param copy The instance to copy.
     */
    public RouletteWheelSelection(RouletteWheelSelection<E> copy) {
        this.weighing = copy.weighing.getClone();
        this.random = copy.random.getClone();
    }

    /**
     * {@inheritDoc}
     */
    @Override
    public RouletteWheelSelection<E> getClone() {
        return new RouletteWheelSelection<E>(this);
    }

    /**
     * Set the weighing strategy
     * @param weighing The strategy to set.
     */
    public void setWeighing(Weighing<E> weighing) {
        this.weighing = weighing;
    }

    /**
     * Get the current weighing strategy.
     * @return The current weighing strategy.
     */
    public Weighing<E> getWeighing() {
        return this.weighing;
    }

    /**
     * Set the random number generator to use.
     * @param random The value to set.
     */
    public void setRandom(Random random) {
        this.random = random;
    }

    /**
     * Get the current random number generator.
     * @return The current random number generator.
     */
    public Random getRandom() {
        return this.random;
    }

    /**
     * {@inheritDoc}
     */
    @Override
    public E select(List<? extends E> elements) {
        // First, weigh and order from smallest to largest (natural ordering).
        // Boil largest elements to the front using proportional ordering
        // (as final step, elements get reversed such that largest elements are at the back).
        // Select the largest from the end and return.
        return Selection.from(elements).weigh(this.weighing).and().orderBy(new SortedOrdering<E>()).and()
                .orderBy(new ProportionalOrdering<E>(this.random)).select(Samples.last()).performSingle();
    }
}<|MERGE_RESOLUTION|>--- conflicted
+++ resolved
@@ -23,12 +23,8 @@
 
 import java.util.List;
 import net.sourceforge.cilib.math.random.generator.MersenneTwister;
-<<<<<<< HEAD
 import net.sourceforge.cilib.math.random.generator.RandomProvider;
-=======
-import net.sourceforge.cilib.math.random.generator.Random;
 import net.sourceforge.cilib.util.selection.Samples;
->>>>>>> 3b5cd081
 import net.sourceforge.cilib.util.selection.Selection;
 import net.sourceforge.cilib.util.selection.ordering.ProportionalOrdering;
 import net.sourceforge.cilib.util.selection.ordering.SortedOrdering;
@@ -70,14 +66,6 @@
         this.random = new MersenneTwister();
     }
 
-<<<<<<< HEAD
-    public RouletteWheelSelection(Weighing<E> weighing, RandomProvider random) {
-        this.weighing = weighing;
-        this.random = random;
-    }
-
-=======
->>>>>>> 3b5cd081
     /**
      * Create a copy of the provided instance.
      * @param copy The instance to copy.
@@ -115,7 +103,7 @@
      * Set the random number generator to use.
      * @param random The value to set.
      */
-    public void setRandom(Random random) {
+    public void setRandom(RandomProvider random) {
         this.random = random;
     }
 
@@ -123,7 +111,7 @@
      * Get the current random number generator.
      * @return The current random number generator.
      */
-    public Random getRandom() {
+    public RandomProvider getRandom() {
         return this.random;
     }
 
