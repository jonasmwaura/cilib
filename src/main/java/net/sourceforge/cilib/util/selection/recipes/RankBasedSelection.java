/**
 * Copyright (C) 2003 - 2009
 * Computational Intelligence Research Group (CIRG@UP)
 * Department of Computer Science
 * University of Pretoria
 * South Africa
 *
 * This program is free software; you can redistribute it and/or modify
 * it under the terms of the GNU General Public License as published by
 * the Free Software Foundation; either version 2 of the License, or
 * (at your option) any later version.
 *
 * This program is distributed in the hope that it will be useful,
 * but WITHOUT ANY WARRANTY; without even the implied warranty of
 * MERCHANTABILITY or FITNESS FOR A PARTICULAR PURPOSE.  See the
 * GNU General Public License for more details.
 *
 * You should have received a copy of the GNU General Public License
 * along with this program; if not, write to the Free Software
 * Foundation, Inc., 59 Temple Place, Suite 330, Boston, MA  02111-1307  USA
 */
package net.sourceforge.cilib.util.selection.recipes;

import java.util.Comparator;
import java.util.List;
import net.sourceforge.cilib.math.random.generator.MersenneTwister;
<<<<<<< HEAD
import net.sourceforge.cilib.math.random.generator.RandomProvider;
=======
import net.sourceforge.cilib.math.random.generator.Random;
import net.sourceforge.cilib.util.selection.Samples;
>>>>>>> 3b5cd081
import net.sourceforge.cilib.util.selection.Selection;
import net.sourceforge.cilib.util.selection.ordering.DefaultComparator;
import net.sourceforge.cilib.util.selection.ordering.RandomOrdering;
import net.sourceforge.cilib.util.selection.ordering.SortedOrdering;

/**
 * A recipe for Rank based selection.
 * <p>
 * Rank based selection is performed by:
 * <ol>
 *   <li>Sorting the list of elements in a natural ordering.</li>
 *   <li>Selecting protion of the elements that are better than the majority.</li>
 *   <li>Randomizing the sub list of elements and selecting an element from the randomized list.</li>
 *   <li>Return the result.</li>
 * </ol>
 * @author Wiehann Matthysen
 * @param <E>
 */
public class RankBasedSelection<E extends Comparable<? super E>> implements SelectionRecipe<E> {

<<<<<<< HEAD
    private Comparator<Entry<E>> comparator;
    private RandomProvider random;
=======
    private static final long serialVersionUID = -2387196820773731607L;
    private Comparator<Selection.Entry<E>> comparator;
    private Random random;
>>>>>>> 3b5cd081

    /**
     * Create a new instance.
     */
    public RankBasedSelection() {
        this.random = new MersenneTwister();
        this.comparator = new DefaultComparator<E>();
    }

    /**
     * Create a new instance with the provided {@link Comparator}.
     * @param comparator The comparator to use.
     */
    public RankBasedSelection(Comparator<Selection.Entry<E>> comparator) {
        this.comparator = comparator;
        this.random = new MersenneTwister();
    }

    /**
     * Create a copy of the provided instance.
     * @param copy The instance to copy.
     */
    public RankBasedSelection(RankBasedSelection<E> copy) {
        this.comparator = copy.comparator;
        this.random = new MersenneTwister();
    }

    /**
     * {@inheritDoc}
     */
    @Override
    public RankBasedSelection<E> getClone() {
        return new RankBasedSelection<E>(this);
    }

    /**
     * Set the comparator to use.
     * @param comparator The value to set.
     */
    public void setComparator(Comparator<Selection.Entry<E>> comparator) {
        this.comparator = comparator;
    }

    /**
     * Get the comparator.
     * @return The current comparator.
     */
    public Comparator<Selection.Entry<E>> getComparator() {
        return this.comparator;
    }

    /**
     * Get the current random number generator.
     * @return The current random number generator.
     */
    public RandomProvider getRandom() {
        return random;
    }

    /**
     * Set the random number generator to use.
     * @param random The value to set.
     */
    public void setRandom(RandomProvider random) {
        this.random = random;
    }

    /**
     * {@inheritDoc}
     */
    @Override
    public E select(List<? extends E> elements) {
        List<E> list = Selection.from(elements).orderBy(new SortedOrdering<E>(this.comparator))
                .select(Samples.last(this.random.nextInt(elements.size()) + 1)).perform();
        return Selection.from(list).orderBy(new RandomOrdering<E>(this.random)).select(Samples.last()).performSingle();
    }
}<|MERGE_RESOLUTION|>--- conflicted
+++ resolved
@@ -24,12 +24,8 @@
 import java.util.Comparator;
 import java.util.List;
 import net.sourceforge.cilib.math.random.generator.MersenneTwister;
-<<<<<<< HEAD
 import net.sourceforge.cilib.math.random.generator.RandomProvider;
-=======
-import net.sourceforge.cilib.math.random.generator.Random;
 import net.sourceforge.cilib.util.selection.Samples;
->>>>>>> 3b5cd081
 import net.sourceforge.cilib.util.selection.Selection;
 import net.sourceforge.cilib.util.selection.ordering.DefaultComparator;
 import net.sourceforge.cilib.util.selection.ordering.RandomOrdering;
@@ -50,14 +46,9 @@
  */
 public class RankBasedSelection<E extends Comparable<? super E>> implements SelectionRecipe<E> {
 
-<<<<<<< HEAD
-    private Comparator<Entry<E>> comparator;
-    private RandomProvider random;
-=======
     private static final long serialVersionUID = -2387196820773731607L;
     private Comparator<Selection.Entry<E>> comparator;
-    private Random random;
->>>>>>> 3b5cd081
+    private RandomProvider random;
 
     /**
      * Create a new instance.
