/**
 * Copyright (C) 2003 - 2009
 * Computational Intelligence Research Group (CIRG@UP)
 * Department of Computer Science
 * University of Pretoria
 * South Africa
 *
 * This program is free software; you can redistribute it and/or modify
 * it under the terms of the GNU General Public License as published by
 * the Free Software Foundation; either version 2 of the License, or
 * (at your option) any later version.
 *
 * This program is distributed in the hope that it will be useful,
 * but WITHOUT ANY WARRANTY; without even the implied warranty of
 * MERCHANTABILITY or FITNESS FOR A PARTICULAR PURPOSE.  See the
 * GNU General Public License for more details.
 *
 * You should have received a copy of the GNU General Public License
 * along with this program; if not, write to the Free Software
 * Foundation, Inc., 59 Temple Place, Suite 330, Boston, MA  02111-1307  USA
 */
package net.sourceforge.cilib.util.selection.recipes;

import java.util.Comparator;
import java.util.List;
import net.sourceforge.cilib.controlparameter.ControlParameter;
import net.sourceforge.cilib.controlparameter.ProportionalControlParameter;
import net.sourceforge.cilib.math.random.generator.MersenneTwister;
<<<<<<< HEAD
import net.sourceforge.cilib.math.random.generator.RandomProvider;
=======
import net.sourceforge.cilib.math.random.generator.Random;
import net.sourceforge.cilib.util.selection.Samples;
>>>>>>> 3b5cd081
import net.sourceforge.cilib.util.selection.Selection;
import net.sourceforge.cilib.util.selection.ordering.DefaultComparator;
import net.sourceforge.cilib.util.selection.ordering.RandomOrdering;
import net.sourceforge.cilib.util.selection.ordering.SortedOrdering;

/**
 * A recipe for Tournament selection.
 * <p>
 * Tournament selection is performed by:
 * <ol>
 *   <li>Randomly ordering a list of elements.</li>
 *   <li>Selecting a sublist of {@code tournamentSize}.</li>
 *   <li>Sorting the created sublist.</li>
 *   <li>Selecting the best perfroming element.</li>
 *   <li>Return the result.</li>
 * </ol>
 *
 * @param <E> The selection type.
 * @author Wiehann Matthysen
 */
public class TournamentSelection<E extends Comparable<? super E>> implements SelectionRecipe<E> {
    private static final long serialVersionUID = -6689673224380247931L;

    private ControlParameter tournamentProportion;
<<<<<<< HEAD
    private Comparator<Entry<E>> comparator;
    private RandomProvider random;
=======
    private Comparator<Selection.Entry<E>> comparator;
    private Random random;
>>>>>>> 3b5cd081

    /**
     * Create a new instance.
     */
    public TournamentSelection() {
        this.tournamentProportion = new ProportionalControlParameter();
        this.comparator = new DefaultComparator<E>();
        this.random = new MersenneTwister();
    }

    /**
     * Create a copy of the provided instance.
     * @param copy The instance to copy.
     */
    public TournamentSelection(TournamentSelection<E> copy) {
        this.tournamentProportion = copy.tournamentProportion.getClone();
        this.comparator = copy.comparator;
        this.random = copy.random.getClone();
    }

    /**
     * {@inheritDoc}
     */
    @Override
    public TournamentSelection<E> getClone() {
        return new TournamentSelection<E>(this);
    }

    /**
     * Get the size of the tournament.
     * @return The sizeof the tournament.
     */
    public ControlParameter getTournamentSize() {
        return this.tournamentProportion;
    }

    /**
     * Set the size of the tournament.
     * @param tournamanetSize The value to set.
     */
    public void setTournamentSize(ControlParameter tournamanetSize) {
        this.tournamentProportion = tournamanetSize;
    }

    /**
     * Set the comparator for the selection.
     * @param comparator The value to set.
     */
    public void setComparator(Comparator<Selection.Entry<E>> comparator) {
        this.comparator = comparator;
    }

    /**
     * Get the comparator for the selection.
     * @return The current comparator.
     */
    public Comparator<Selection.Entry<E>> getComparator() {
        return this.comparator;
    }

    /**
     * Set the random number generator to use.
     * @param random The value to set.
     */
    public void setRandom(Random random) {
        this.random = random;
    }

    /**
     * Get the current random number generator.
     * @return The current random number generator.
     */
    public Random getRandom() {
        return this.random;
    }

    /**
     * {@inheritDoc}
     */
    @Override
    public E select(List<? extends E> elements) {
        int tournamentSize = Double.valueOf(this.tournamentProportion.getParameter() * elements.size()).intValue();
        return Selection.from(elements).orderBy(new RandomOrdering<E>(this.random)).select(Samples.last(tournamentSize))
                .and().orderBy(new SortedOrdering<E>(this.comparator)).select(Samples.last()).performSingle();
    }
}<|MERGE_RESOLUTION|>--- conflicted
+++ resolved
@@ -26,12 +26,8 @@
 import net.sourceforge.cilib.controlparameter.ControlParameter;
 import net.sourceforge.cilib.controlparameter.ProportionalControlParameter;
 import net.sourceforge.cilib.math.random.generator.MersenneTwister;
-<<<<<<< HEAD
 import net.sourceforge.cilib.math.random.generator.RandomProvider;
-=======
-import net.sourceforge.cilib.math.random.generator.Random;
 import net.sourceforge.cilib.util.selection.Samples;
->>>>>>> 3b5cd081
 import net.sourceforge.cilib.util.selection.Selection;
 import net.sourceforge.cilib.util.selection.ordering.DefaultComparator;
 import net.sourceforge.cilib.util.selection.ordering.RandomOrdering;
@@ -56,13 +52,8 @@
     private static final long serialVersionUID = -6689673224380247931L;
 
     private ControlParameter tournamentProportion;
-<<<<<<< HEAD
-    private Comparator<Entry<E>> comparator;
+    private Comparator<Selection.Entry<E>> comparator;
     private RandomProvider random;
-=======
-    private Comparator<Selection.Entry<E>> comparator;
-    private Random random;
->>>>>>> 3b5cd081
 
     /**
      * Create a new instance.
@@ -127,7 +118,7 @@
      * Set the random number generator to use.
      * @param random The value to set.
      */
-    public void setRandom(Random random) {
+    public void setRandom(RandomProvider random) {
         this.random = random;
     }
 
@@ -135,7 +126,7 @@
      * Get the current random number generator.
      * @return The current random number generator.
      */
-    public Random getRandom() {
+    public RandomProvider getRandom() {
         return this.random;
     }
 
