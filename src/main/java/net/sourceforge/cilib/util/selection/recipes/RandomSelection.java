--- conflicted
+++ resolved
@@ -23,12 +23,8 @@
 
 import java.util.List;
 import net.sourceforge.cilib.math.random.generator.MersenneTwister;
-<<<<<<< HEAD
 import net.sourceforge.cilib.math.random.generator.RandomProvider;
-=======
-import net.sourceforge.cilib.math.random.generator.Random;
 import net.sourceforge.cilib.util.selection.Samples;
->>>>>>> 3b5cd081
 import net.sourceforge.cilib.util.selection.Selection;
 
 /**
@@ -66,13 +62,8 @@
      * Create a copy of the provided instance.
      * @param copy The instance to copy.
      */
-<<<<<<< HEAD
     public RandomSelection(RandomSelection copy) {
         this.random = new MersenneTwister();
-=======
-    public RandomSelection(RandomSelection<E> copy) {
-        this.random = copy.random.getClone();
->>>>>>> 3b5cd081
     }
 
     /**
