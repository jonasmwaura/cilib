/**
 * Copyright (C) 2003 - 2009
 * Computational Intelligence Research Group (CIRG@UP)
 * Department of Computer Science
 * University of Pretoria
 * South Africa
 *
 * This program is free software; you can redistribute it and/or modify
 * it under the terms of the GNU General Public License as published by
 * the Free Software Foundation; either version 2 of the License, or
 * (at your option) any later version.
 *
 * This program is distributed in the hope that it will be useful,
 * but WITHOUT ANY WARRANTY; without even the implied warranty of
 * MERCHANTABILITY or FITNESS FOR A PARTICULAR PURPOSE.  See the
 * GNU General Public License for more details.
 *
 * You should have received a copy of the GNU General Public License
 * along with this program; if not, write to the Free Software
 * Foundation, Inc., 59 Temple Place, Suite 330, Boston, MA  02111-1307  USA
 */
package net.sourceforge.cilib.entity.operators.mutation;

import java.util.List;

import net.sourceforge.cilib.controlparameter.ControlParameter;
import net.sourceforge.cilib.controlparameter.ProportionalControlParameter;
import net.sourceforge.cilib.entity.Entity;
<<<<<<< HEAD
import net.sourceforge.cilib.entity.topologies.TopologyHolder;
import net.sourceforge.cilib.type.types.Bounds;
=======
import net.sourceforge.cilib.type.types.Numeric;
>>>>>>> 70654ab0
import net.sourceforge.cilib.type.types.container.Vector;

/**
 *
 * @author Andries Engelbrecht
 * @author Gary Pampara
 */
public class CauchyMutationStrategy extends MutationStrategy {

    private static final long serialVersionUID = 8576581034467137106L;
    private double location;
    private ControlParameter scaleStrategy;

    public CauchyMutationStrategy() {
        super();
        this.location = 0;
        this.scaleStrategy = new ProportionalControlParameter();
    }

    public CauchyMutationStrategy(CauchyMutationStrategy copy) {
        super(copy);
        this.location = copy.location;
        this.scaleStrategy = copy.scaleStrategy.getClone();
    }

    /**
     * {@inheritDoc}
     */
    @Override
    public CauchyMutationStrategy getClone() {
        return new CauchyMutationStrategy(this);
    }

    /**
     * {@inheritDoc}
     */
    @Override
    public void mutate(List<? extends Entity> entity) {
        for (Entity current : entity) {
            Vector chromosome = (Vector) current.getCandidateSolution();

            if (this.getMutationProbability().getParameter() >= this.getRandomNumber().getUniform()) {
                for (int i = 0; i < chromosome.size(); i++) {
                    Bounds bounds = chromosome.boundsOf(i);
                    double scale = this.scaleStrategy.getParameter(bounds.getLowerBound(), bounds.getUpperBound());
                    double value = this.getOperatorStrategy().evaluate(chromosome.doubleValueOf(i), this.getRandomNumber().getCauchy(this.location, scale));

                    chromosome.setReal(i, value);
                }
            }
        }

    }

    public double getLocation() {
        return location;
    }

    public void setLocation(double location) {
        this.location = location;
    }

    public ControlParameter getScaleStrategy() {
        return scaleStrategy;
    }

    public void setScaleStrategy(ControlParameter scaleStrategy) {
        this.scaleStrategy = scaleStrategy;
    }
<<<<<<< HEAD

    /**
     * {@inheritDoc}
     */
    @Override
//    public void performOperation(Topology<? extends Entity> topology, Topology<Entity> offspring) {
    public void performOperation(TopologyHolder holder) {
//        this.mutate(holder.getOffpsring());
        throw new UnsupportedOperationException("This needs to be fixed");
    }
=======
>>>>>>> 70654ab0
}<|MERGE_RESOLUTION|>--- conflicted
+++ resolved
@@ -26,12 +26,7 @@
 import net.sourceforge.cilib.controlparameter.ControlParameter;
 import net.sourceforge.cilib.controlparameter.ProportionalControlParameter;
 import net.sourceforge.cilib.entity.Entity;
-<<<<<<< HEAD
-import net.sourceforge.cilib.entity.topologies.TopologyHolder;
 import net.sourceforge.cilib.type.types.Bounds;
-=======
-import net.sourceforge.cilib.type.types.Numeric;
->>>>>>> 70654ab0
 import net.sourceforge.cilib.type.types.container.Vector;
 
 /**
@@ -101,17 +96,4 @@
     public void setScaleStrategy(ControlParameter scaleStrategy) {
         this.scaleStrategy = scaleStrategy;
     }
-<<<<<<< HEAD
-
-    /**
-     * {@inheritDoc}
-     */
-    @Override
-//    public void performOperation(Topology<? extends Entity> topology, Topology<Entity> offspring) {
-    public void performOperation(TopologyHolder holder) {
-//        this.mutate(holder.getOffpsring());
-        throw new UnsupportedOperationException("This needs to be fixed");
-    }
-=======
->>>>>>> 70654ab0
 }