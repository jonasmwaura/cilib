--- conflicted
+++ resolved
@@ -26,13 +26,9 @@
 import net.sourceforge.cilib.controlparameter.ControlParameter;
 import net.sourceforge.cilib.controlparameter.ProportionalControlParameter;
 import net.sourceforge.cilib.entity.Entity;
-<<<<<<< HEAD
-import net.sourceforge.cilib.type.types.Bounds;
-=======
 import net.sourceforge.cilib.math.random.CauchyDistribution;
 import net.sourceforge.cilib.math.random.ProbabilityDistributionFuction;
 import net.sourceforge.cilib.type.types.Numeric;
->>>>>>> df5b1e6d
 import net.sourceforge.cilib.type.types.container.Vector;
 
 /**
@@ -77,19 +73,11 @@
         for (Entity current : entity) {
             Vector chromosome = (Vector) current.getCandidateSolution();
 
-<<<<<<< HEAD
-            if (this.getMutationProbability().getParameter() >= this.getRandomNumber().getUniform()) {
+            if (this.getMutationProbability().getParameter() >= this.getRandomDistribution().getRandomNumber()) {
                 for (int i = 0; i < chromosome.size(); i++) {
-                    Bounds bounds = chromosome.boundsOf(i);
-                    double scale = this.scaleStrategy.getParameter(bounds.getLowerBound(), bounds.getUpperBound());
-                    double value = this.getOperatorStrategy().evaluate(chromosome.doubleValueOf(i), this.getRandomNumber().getCauchy(this.location, scale));
-=======
-            if (this.getMutationProbability().getParameter() >= this.getRandomDistribution().getRandomNumber()) {
-                for (int i = 0; i < chromosome.getDimension(); i++) {
                     Numeric element = chromosome.get(i);
                     double scale = this.scaleStrategy.getParameter(element.getBounds().getLowerBound(), element.getBounds().getUpperBound());
-                    double value = this.getOperatorStrategy().evaluate(chromosome.getReal(i), this.cauchy.getRandomNumber(this.location, scale));
->>>>>>> df5b1e6d
+                    double value = this.getOperatorStrategy().evaluate(chromosome.doubleValueOf(i), this.cauchy.getRandomNumber(this.location, scale));
 
                     chromosome.setReal(i, value);
                 }
