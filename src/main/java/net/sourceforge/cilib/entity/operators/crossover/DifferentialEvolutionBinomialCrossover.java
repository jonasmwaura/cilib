/**
 * Copyright (C) 2003 - 2009
 * Computational Intelligence Research Group (CIRG@UP)
 * Department of Computer Science
 * University of Pretoria
 * South Africa
 *
 * This program is free software; you can redistribute it and/or modify
 * it under the terms of the GNU General Public License as published by
 * the Free Software Foundation; either version 2 of the License, or
 * (at your option) any later version.
 *
 * This program is distributed in the hope that it will be useful,
 * but WITHOUT ANY WARRANTY; without even the implied warranty of
 * MERCHANTABILITY or FITNESS FOR A PARTICULAR PURPOSE.  See the
 * GNU General Public License for more details.
 *
 * You should have received a copy of the GNU General Public License
 * along with this program; if not, write to the Free Software
 * Foundation, Inc., 59 Temple Place, Suite 330, Boston, MA  02111-1307  USA
 */
package net.sourceforge.cilib.entity.operators.crossover;

import java.util.Arrays;
import java.util.List;

import net.sourceforge.cilib.entity.Entity;
import net.sourceforge.cilib.type.types.container.Vector;

/**
 * Binomial crossover operator.
 */
public class DifferentialEvolutionBinomialCrossover extends CrossoverStrategy {

    private static final long serialVersionUID = -2939023704055943968L;

    /**
     * {@inheritDoc}
     */
    public DifferentialEvolutionBinomialCrossover getClone() {
        return new DifferentialEvolutionBinomialCrossover();
    }

    /**
     * <p>
     * Perform the cross-over based on the binomial method for recombination. The given
     * <code>parentCollection</code> should only contain two {@linkplain Entity} objects,
     * as the crossover operator is only defined for two {@linkplain Entity}s.
     * </p>
     * <p>
     * It is VERY important that the order in which the parents are presented is consistent.
     * The first {@linkplain Entity} within the collection MUST be the <code>trialVector</code>
     * {@linkplain Entity}, followed by the target parent {@linkplain Entity}.
     * </p>
     * <p>This method implements the following logic:</p>
     * <pre>
     * for j = 1, ..., x_n:
     *   if ( (U(0,1) < P_c) || (j == i) )
     *     x'_{i,j}(t) = trialVector_{i,j}(t)
     *   else
     *     x'_{i,j}(t) = x_{i,j}(t)
     * </pre>
     *
     * @param parentCollection the collection of parent {@linkplain Entity} objects.
     * @throws UnsupportedOperationException if the number of parents does not equal the size value of 2.
     * @return A list consisting of the offspring. This operator only returns a single offspring {@linkplain Entity}.
     */
    public List<Entity> crossover(List<Entity> parentCollection) {
        if (parentCollection.size() != 2) {
            throw new UnsupportedOperationException("Cannot use exponential recomination on a parent entity grouping not consisting of 2 entities");
        }

        Vector parentVector = (Vector) parentCollection.get(0).getCandidateSolution();
        Vector trialVector = (Vector) parentCollection.get(1).getCandidateSolution();
        Vector offspringVector = parentVector.getClone(); // Make the offspring look like the parent vector

        int i = Double.valueOf(this.getRandomNumber().getUniform(0, parentVector.size())).intValue();

<<<<<<< HEAD
        for (int j = 0; j < parentVector.size(); j++) {
            if ((getRandomNumber().getUniform() < this.getCrossoverProbability().getParameter()) || (j == i)) {
                offspringVector.setReal(j, trialVector.doubleValueOf(j));
=======
        for (int j = 0; j < parentVector.getDimension(); j++) {
            if ((getRandomNumber().getUniform() < this.getCrossoverProbability().getParameter()) || (j == i)) {
                offspringVector.setReal(j, trialVector.getReal(j));
>>>>>>> 70654ab0
            }
        }

        Entity offspring = parentCollection.get(0).getClone();
        offspring.setCandidateSolution(offspringVector);
        return Arrays.asList(offspring);
    }
<<<<<<< HEAD

    /**
     * {@inheritDoc}
     */
//    public void performOperation(Topology<? extends Entity> topology, Topology<Entity> offspring) {
    public void performOperation(TopologyHolder holder) {
        throw new UnsupportedOperationException("performOperation() is currently not implemented.");
    }
=======
>>>>>>> 70654ab0
}<|MERGE_RESOLUTION|>--- conflicted
+++ resolved
@@ -76,15 +76,9 @@
 
         int i = Double.valueOf(this.getRandomNumber().getUniform(0, parentVector.size())).intValue();
 
-<<<<<<< HEAD
         for (int j = 0; j < parentVector.size(); j++) {
             if ((getRandomNumber().getUniform() < this.getCrossoverProbability().getParameter()) || (j == i)) {
                 offspringVector.setReal(j, trialVector.doubleValueOf(j));
-=======
-        for (int j = 0; j < parentVector.getDimension(); j++) {
-            if ((getRandomNumber().getUniform() < this.getCrossoverProbability().getParameter()) || (j == i)) {
-                offspringVector.setReal(j, trialVector.getReal(j));
->>>>>>> 70654ab0
             }
         }
 
@@ -92,15 +86,4 @@
         offspring.setCandidateSolution(offspringVector);
         return Arrays.asList(offspring);
     }
-<<<<<<< HEAD
-
-    /**
-     * {@inheritDoc}
-     */
-//    public void performOperation(Topology<? extends Entity> topology, Topology<Entity> offspring) {
-    public void performOperation(TopologyHolder holder) {
-        throw new UnsupportedOperationException("performOperation() is currently not implemented.");
-    }
-=======
->>>>>>> 70654ab0
 }