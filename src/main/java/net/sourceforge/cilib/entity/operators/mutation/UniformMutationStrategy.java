/**
 * Computational Intelligence Library (CIlib)
 * Copyright (C) 2003 - 2010
 * Computational Intelligence Research Group (CIRG@UP)
 * Department of Computer Science
 * University of Pretoria
 * South Africa
 *
 * This library is free software; you can redistribute it and/or modify
 * it under the terms of the GNU Lesser General Public License as published by
 * the Free Software Foundation; either version 3 of the License, or
 * (at your option) any later version.
 *
 * This library is distributed in the hope that it will be useful,
 * but WITHOUT ANY WARRANTY; without even the implied warranty of
 * MERCHANTABILITY or FITNESS FOR A PARTICULAR PURPOSE.  See the
 * GNU Lesser General Public License for more details.
 *
 * You should have received a copy of the GNU Lesser General Public License
 * along with this library; if not, see <http://www.gnu.org/licenses/>.
 */
package net.sourceforge.cilib.entity.operators.mutation;

import java.util.List;
import java.util.ListIterator;

import net.sourceforge.cilib.controlparameter.ControlParameter;
import net.sourceforge.cilib.controlparameter.ProportionalControlParameter;
import net.sourceforge.cilib.entity.Entity;
import net.sourceforge.cilib.type.types.container.Vector;

/**
 * @author Andries Engelbrecht
 * @author Gary Pampara
 */
public class UniformMutationStrategy extends MutationStrategy {

    private static final long serialVersionUID = -3951730432882403768L;
    private ControlParameter minStrategy, maxStrategy;

    public UniformMutationStrategy() {
        super();
        minStrategy = new ProportionalControlParameter();
        maxStrategy = new ProportionalControlParameter();
    }

    public UniformMutationStrategy(UniformMutationStrategy copy) {
        super(copy);
        this.minStrategy = copy.minStrategy.getClone();
        this.maxStrategy = copy.maxStrategy.getClone();
    }

    /**
     * {@inheritDoc}
     */
    @Override
    public UniformMutationStrategy getClone() {
        return new UniformMutationStrategy(this);
    }

    /**
     * {@inheritDoc}
     */
    @Override
    public void mutate(List<? extends Entity> entity) {
        for (ListIterator<? extends Entity> individual = entity.listIterator(); individual.hasNext();) {
            Entity current = individual.next();
            Vector chromosome = (Vector) current.getCandidateSolution();

            if (this.getMutationProbability().getParameter() >= this.getRandomDistribution().getRandomNumber()) {
                for (int i = 0; i < chromosome.size(); i++) {
<<<<<<< HEAD
                    double value = this.getOperatorStrategy().evaluate(chromosome.doubleValueOf(i), this.getRandomNumber().getUniform(minStrategy.getParameter(), maxStrategy.getParameter()));
=======
                    double value = this.getOperatorStrategy().evaluate(chromosome.getReal(i), this.getRandomDistribution().getRandomNumber(minStrategy.getParameter(), maxStrategy.getParameter()));
>>>>>>> df5b1e6d
                    chromosome.setReal(i, value);
                }
            }
        }
    }
}<|MERGE_RESOLUTION|>--- conflicted
+++ resolved
@@ -69,11 +69,7 @@
 
             if (this.getMutationProbability().getParameter() >= this.getRandomDistribution().getRandomNumber()) {
                 for (int i = 0; i < chromosome.size(); i++) {
-<<<<<<< HEAD
-                    double value = this.getOperatorStrategy().evaluate(chromosome.doubleValueOf(i), this.getRandomNumber().getUniform(minStrategy.getParameter(), maxStrategy.getParameter()));
-=======
-                    double value = this.getOperatorStrategy().evaluate(chromosome.getReal(i), this.getRandomDistribution().getRandomNumber(minStrategy.getParameter(), maxStrategy.getParameter()));
->>>>>>> df5b1e6d
+                    double value = this.getOperatorStrategy().evaluate(chromosome.doubleValueOf(i), this.getRandomDistribution().getRandomNumber(minStrategy.getParameter(), maxStrategy.getParameter()));
                     chromosome.setReal(i, value);
                 }
             }
