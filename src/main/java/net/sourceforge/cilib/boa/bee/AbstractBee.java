--- conflicted
+++ resolved
@@ -137,12 +137,7 @@
     @Override
     public void initialise(OptimisationProblem problem) {
         this.setCandidateSolution(problem.getDomain().getBuiltRepresenation().getClone());
-<<<<<<< HEAD
-        Types.randomize(this.getCandidateSolution());
-//        this.getCandidateSolution().randomise();
-=======
         this.getCandidateSolution().randomize(new MersenneTwister());
->>>>>>> aa130299
 
         this.dimension = this.getCandidateSolution().size();
         this.getProperties().put(EntityType.FITNESS, InferiorFitness.instance());
