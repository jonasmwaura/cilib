/**
 * Copyright (C) 2003 - 2009
 * Computational Intelligence Research Group (CIRG@UP)
 * Department of Computer Science
 * University of Pretoria
 * South Africa
 *
 * This program is free software; you can redistribute it and/or modify
 * it under the terms of the GNU General Public License as published by
 * the Free Software Foundation; either version 2 of the License, or
 * (at your option) any later version.
 *
 * This program is distributed in the hope that it will be useful,
 * but WITHOUT ANY WARRANTY; without even the implied warranty of
 * MERCHANTABILITY or FITNESS FOR A PARTICULAR PURPOSE.  See the
 * GNU General Public License for more details.
 *
 * You should have received a copy of the GNU General Public License
 * along with this program; if not, write to the Free Software
 * Foundation, Inc., 59 Temple Place, Suite 330, Boston, MA  02111-1307  USA
 */
package net.sourceforge.cilib.stoppingcondition;

import com.google.common.base.Predicate;

import net.sourceforge.cilib.algorithm.Algorithm;

/**
 * <p>
 * A class that implements this interface can be used to measure the progress of an algorithm.
 * Primarily, subclasses of this interface are used to determine the stopping criteria for an
 * {@link net.sourceforge.cilib.algorithm.Algorithm}. Stopping coditions are applied to algorithms
 * using {@link Algorithm#addStoppingCondition(StoppingCondition)}.
 * </p>
 * <p>
 * Stopping conditions are also useful for implementing graphical progress bars and varying inertia
 * weights etc.
 * </p>
 * @author Edwin Peer
 */
<<<<<<< HEAD
public interface StoppingCondition extends Serializable, Cloneable {
=======
public interface StoppingCondition<E extends Algorithm> extends Predicate<E> {
>>>>>>> c1011a5b

    /**
     * Determines the percentage complete for the associated algorithm.
     * @returns The percentage completed as a fraction (0 <= i <= 1.0).
     */
<<<<<<< HEAD
    double getPercentageCompleted();

    /**
     * Determines whether the stopping condition has been satisfied (equivalent to
     * {@link #getPercentageCompleted()} == 1.0 but may be more efficient).
     * @return true when condition is satisfied, false otherwise
     */
    boolean isCompleted();

    /**
     * Sets the algorithm that this stopping condition should be applied to. Called by
     * {@link Algorithm#addStoppingCondition(StoppingCondition)}. This ensures that any down casting
     * necessary is done only once, when the stopping codition is added to an alogorithm (as apposed
     * to after each iteration).
     * @param algorithm The applicable {@link Algorithm}.
     */
    void setAlgorithm(Algorithm algorithm);

    /**
     * @return
     */
    StoppingCondition getClone();
=======
    public double getPercentageCompleted(E algorithm);

>>>>>>> c1011a5b
}<|MERGE_RESOLUTION|>--- conflicted
+++ resolved
@@ -38,41 +38,12 @@
  * </p>
  * @author Edwin Peer
  */
-<<<<<<< HEAD
-public interface StoppingCondition extends Serializable, Cloneable {
-=======
 public interface StoppingCondition<E extends Algorithm> extends Predicate<E> {
->>>>>>> c1011a5b
 
     /**
      * Determines the percentage complete for the associated algorithm.
      * @returns The percentage completed as a fraction (0 <= i <= 1.0).
      */
-<<<<<<< HEAD
-    double getPercentageCompleted();
-
-    /**
-     * Determines whether the stopping condition has been satisfied (equivalent to
-     * {@link #getPercentageCompleted()} == 1.0 but may be more efficient).
-     * @return true when condition is satisfied, false otherwise
-     */
-    boolean isCompleted();
-
-    /**
-     * Sets the algorithm that this stopping condition should be applied to. Called by
-     * {@link Algorithm#addStoppingCondition(StoppingCondition)}. This ensures that any down casting
-     * necessary is done only once, when the stopping codition is added to an alogorithm (as apposed
-     * to after each iteration).
-     * @param algorithm The applicable {@link Algorithm}.
-     */
-    void setAlgorithm(Algorithm algorithm);
-
-    /**
-     * @return
-     */
-    StoppingCondition getClone();
-=======
     public double getPercentageCompleted(E algorithm);
 
->>>>>>> c1011a5b
 }