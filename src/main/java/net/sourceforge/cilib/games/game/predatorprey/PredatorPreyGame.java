/**
 * Computational Intelligence Library (CIlib)
 * Copyright (C) 2003 - 2010
 * Computational Intelligence Research Group (CIRG@UP)
 * Department of Computer Science
 * University of Pretoria
 * South Africa
 *
 * This library is free software; you can redistribute it and/or modify
 * it under the terms of the GNU Lesser General Public License as published by
 * the Free Software Foundation; either version 3 of the License, or
 * (at your option) any later version.
 *
 * This library is distributed in the hope that it will be useful,
 * but WITHOUT ANY WARRANTY; without even the implied warranty of
 * MERCHANTABILITY or FITNESS FOR A PARTICULAR PURPOSE.  See the
 * GNU Lesser General Public License for more details.
 *
 * You should have received a copy of the GNU Lesser General Public License
 * along with this library; if not, see <http://www.gnu.org/licenses/>.
 */
package net.sourceforge.cilib.games.game.predatorprey;

import net.sourceforge.cilib.games.agent.Agent;
import net.sourceforge.cilib.games.game.Game;
import net.sourceforge.cilib.games.game.predatorprey.init.PredPreyPositionInitializationStrategy;
import net.sourceforge.cilib.games.game.predatorprey.init.RandomPredPreyInitializationStrategy;
import net.sourceforge.cilib.games.items.GameEnum;
import net.sourceforge.cilib.games.items.GameItem;
import net.sourceforge.cilib.games.items.GameToken;
import net.sourceforge.cilib.games.items.GridItem;
import net.sourceforge.cilib.games.items.GridLocation;
import net.sourceforge.cilib.games.items.PlayerItem;
import net.sourceforge.cilib.games.result.AbstractGameResult;
import net.sourceforge.cilib.games.result.WinGameResult;
import net.sourceforge.cilib.games.states.ListGameState;
import net.sourceforge.cilib.type.types.Int;
import net.sourceforge.cilib.type.types.container.Vector;
import net.sourceforge.cilib.util.EuclideanDistanceMeasure;

/**
 * @author leo
 * This is an implimentation of the predator prey game. The game is played on a 2 dimentional grid with a Predator and a Prey agent.
 * The goal of the Predator is to catch the Prey, and vice versa. For this implimentation the players take turns making movement decisions.
 */
public class PredatorPreyGame extends Game<ListGameState> {

    private static final long serialVersionUID = 332203013419474482L;
    int maxIterations;
    int boardHeight;
    int boardWidth;
    PredPreyPositionInitializationStrategy initializationStrategy;

    /**
     * {@inheritDoc}
     */
    public PredatorPreyGame() {
        maxIterations = 20;
        boardHeight = 9;
        boardWidth = 9;
        setCurrentGameState(new ListGameState());
        initializationStrategy = new RandomPredPreyInitializationStrategy();
    }

    /**
     * {@inheritDoc}
     */
    public PredatorPreyGame(PredatorPreyGame other) {
        super(other);
        boardHeight = other.boardHeight;
        boardWidth = other.boardWidth;
        maxIterations = other.maxIterations;
        initializationStrategy = other.initializationStrategy.getClone();
    }

    /**
     * {@inheritDoc}
     */
    public PredatorPreyGame(PredatorPreyGame other, ListGameState newState) {
        super(other, newState);
        boardHeight = other.boardHeight;
        boardWidth = other.boardWidth;
        maxIterations = other.maxIterations;
        initializationStrategy = other.initializationStrategy;
    }

    /**
     * This function determines whether or not the predator has caught the prey
     * @return true if the predator has caught the prey, otherwise false.
     */
    private boolean predatorCaughtPrey() {
<<<<<<< HEAD
        try {
            //if predator and prey players are next to or on the same cell then game over
            if (getCurrentState().getItem(0).getLocation().getDistance(new EuclideanDistanceMeasure(), getCurrentState().getItem(1).getLocation()) < 2.0) {
                return true;
            }

            return false;
        } catch (Exception e) {
            throw new InitialisationException("Game not initialized, predator and prey items do not exist");
=======
        //if predator and prey players are next to or on the same cell then game over
        if (getCurrentState().getItem(0).getLocation().getDistance(new EuclideanDistanceMeasure(), getCurrentState().getItem(1).getLocation()) < 2.0) {
            return true;
>>>>>>> ec25316f
        }

        return false;
    }

    /**
     * Move a specified player
     * @param playerID the player to move
     * @param x the amount to move on the X axes
     * @param y the amount to move on the Y axes
     */
    public void movePlayer(int playerID, int x, int y) {
<<<<<<< HEAD
        try {
            Vector moveVector = new Vector();
            moveVector.add(Int.valueOf(x));
            moveVector.add(Int.valueOf(y));
            for (int i = 0; i < getCurrentState().getSize(); ++i) {
                if (((PlayerItem) getCurrentState().getItem(i)).getPlayerID() == playerID) {
                    //move the item by the specified coords
                    getCurrentState().getItem(i).getLocation().moveItem(moveVector);
                }
            }
        } catch (Exception e) {
            throw new InitialisationException("Game not initialized, predator and prey items not found");
        }
=======
//        try{
        Vector moveVector = new Vector(2);
        moveVector.add(new Int(x));
        moveVector.add(new Int(y));
        for (int i = 0; i < getCurrentState().getSize(); ++i) {
            if (((PlayerItem) getCurrentState().getItem(i)).getPlayerID() == playerID) {
                //move the item by the specified coords
                getCurrentState().getItem(i).getLocation().moveItem(moveVector);
            }
        }
//        }
//        catch(Exception e){
//            throw new InitialisationException("Game not initialized, predator and prey items not found");
//        }
>>>>>>> ec25316f
    }

    /**
     * {@inheritDoc}
     */
    @Override
    public boolean gameOver() {
        if (getCurrentIteration() >= maxIterations) {
            return true;
        }

        return predatorCaughtPrey();
    }

    /**
     * {@inheritDoc}
     */
    @Override
    public PredatorPreyGame getClone() {
        return new PredatorPreyGame(this);
    }

    /**
     * {@inheritDoc}
     */
    @Override
    public PredatorPreyGame getClone(ListGameState newState) {
        return new PredatorPreyGame(this, newState);
    }

    /**
     * {@inheritDoc}
     */
    @Override
    public AbstractGameResult getGameResult() {
        int predatorID = 2;
        if (getPlayer(1).getAgentToken().equals(GameToken.PredatorPrey.PREDATOR)) {
            predatorID = 1;
        }
        if ((getCurrentIteration() >= maxIterations) && !predatorCaughtPrey()) {
            return new WinGameResult(predatorID == 1 ? 2 : 1); //prey won
        } else {
            return new WinGameResult(predatorID); //predator won
        }
    }

    /**
     * {@inheritDoc}
     */
    @SuppressWarnings("unchecked")
    @Override
    public void initializeGame() {
        if (players.size() != 2) {
            throw new RuntimeException("Predator prey can only be played with 2 players");
        }

        getCurrentState().clearState();
        for (Agent p : players) {
            getCurrentState().addGameItem(new GridItem(p.getPlayerID(), p.getAgentToken(), boardWidth, boardHeight));
        }
        initializationStrategy.initializePP(this);
    }

    /**
     * {@inheritDoc}
     */
    @Override
    public void display() {
        System.out.println("");
        GridLocation itemLoc = new GridLocation(boardWidth, boardHeight);
        StringBuilder builder = new StringBuilder();
        for (int y = 0; y < boardHeight; ++y) {
            builder.append("|");
            for (int x = 0; x < boardWidth; ++x) {
                itemLoc.setInt(0, x);
                itemLoc.setInt(1, y);
                GameItem item = getCurrentState().getItem(itemLoc);
                if (item != null) {
                    Enum<?> pp = item.getToken();
                    builder.append(((GameEnum) pp).getDescription()).append("|");
                } else {
                    builder.append(" |");
                }
            }
            System.out.println(builder.toString());
        }
    }

    public int getBoardHeight() {
        return boardHeight;
    }

    public void setBoardHeight(int boardHeight) {
        this.boardHeight = boardHeight;
    }

    public int getBoardWidth() {
        return boardWidth;
    }

    public void setBoardWidth(int boardWidth) {
        this.boardWidth = boardWidth;
    }

    public int getMaxIterations() {
        return maxIterations;
    }

    public void setMaxIterations(int maxIterations) {
        this.maxIterations = maxIterations;
    }

    public void setInitializationStrategy(
            PredPreyPositionInitializationStrategy initializationStrategy) {
        this.initializationStrategy = initializationStrategy;
    }

    public PredPreyPositionInitializationStrategy getInitializationStrategy() {
        return initializationStrategy;
    }
}<|MERGE_RESOLUTION|>--- conflicted
+++ resolved
@@ -89,21 +89,9 @@
      * @return true if the predator has caught the prey, otherwise false.
      */
     private boolean predatorCaughtPrey() {
-<<<<<<< HEAD
-        try {
-            //if predator and prey players are next to or on the same cell then game over
-            if (getCurrentState().getItem(0).getLocation().getDistance(new EuclideanDistanceMeasure(), getCurrentState().getItem(1).getLocation()) < 2.0) {
-                return true;
-            }
-
-            return false;
-        } catch (Exception e) {
-            throw new InitialisationException("Game not initialized, predator and prey items do not exist");
-=======
         //if predator and prey players are next to or on the same cell then game over
         if (getCurrentState().getItem(0).getLocation().getDistance(new EuclideanDistanceMeasure(), getCurrentState().getItem(1).getLocation()) < 2.0) {
             return true;
->>>>>>> ec25316f
         }
 
         return false;
@@ -116,25 +104,10 @@
      * @param y the amount to move on the Y axes
      */
     public void movePlayer(int playerID, int x, int y) {
-<<<<<<< HEAD
-        try {
-            Vector moveVector = new Vector();
-            moveVector.add(Int.valueOf(x));
-            moveVector.add(Int.valueOf(y));
-            for (int i = 0; i < getCurrentState().getSize(); ++i) {
-                if (((PlayerItem) getCurrentState().getItem(i)).getPlayerID() == playerID) {
-                    //move the item by the specified coords
-                    getCurrentState().getItem(i).getLocation().moveItem(moveVector);
-                }
-            }
-        } catch (Exception e) {
-            throw new InitialisationException("Game not initialized, predator and prey items not found");
-        }
-=======
 //        try{
         Vector moveVector = new Vector(2);
-        moveVector.add(new Int(x));
-        moveVector.add(new Int(y));
+        moveVector.add(Int.valueOf(x));
+        moveVector.add(Int.valueOf(y));
         for (int i = 0; i < getCurrentState().getSize(); ++i) {
             if (((PlayerItem) getCurrentState().getItem(i)).getPlayerID() == playerID) {
                 //move the item by the specified coords
@@ -145,7 +118,6 @@
 //        catch(Exception e){
 //            throw new InitialisationException("Game not initialized, predator and prey items not found");
 //        }
->>>>>>> ec25316f
     }
 
     /**
