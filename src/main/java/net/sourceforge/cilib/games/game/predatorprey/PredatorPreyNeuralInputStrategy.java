/**
 * Computational Intelligence Library (CIlib)
 * Copyright (C) 2003 - 2010
 * Computational Intelligence Research Group (CIRG@UP)
 * Department of Computer Science
 * University of Pretoria
 * South Africa
 *
 * This library is free software; you can redistribute it and/or modify
 * it under the terms of the GNU Lesser General Public License as published by
 * the Free Software Foundation; either version 3 of the License, or
 * (at your option) any later version.
 *
 * This library is distributed in the hope that it will be useful,
 * but WITHOUT ANY WARRANTY; without even the implied warranty of
 * MERCHANTABILITY or FITNESS FOR A PARTICULAR PURPOSE.  See the
 * GNU Lesser General Public License for more details.
 *
 * You should have received a copy of the GNU Lesser General Public License
 * along with this library; if not, see <http://www.gnu.org/licenses/>.
 */
package net.sourceforge.cilib.games.game.predatorprey;

import net.sourceforge.cilib.games.agent.NeuralAgent;
import net.sourceforge.cilib.games.agent.neural.NeuralStateInputStrategy;
import net.sourceforge.cilib.games.game.Game;
import net.sourceforge.cilib.games.items.GameToken;
import net.sourceforge.cilib.games.items.GridLocation;
import net.sourceforge.cilib.games.states.ListGameState;
import net.sourceforge.cilib.type.types.Real;
import net.sourceforge.cilib.type.types.container.Vector;

/**
 * @author leo
 * This is the neural input strategr for a Predator or Prey agent. It determins how the game is described to the {@linkplain NeuralAgent}
 */
public class PredatorPreyNeuralInputStrategy extends NeuralStateInputStrategy {

    /**
     *
     */
    public PredatorPreyNeuralInputStrategy() {
    }

    /**
     * This {@linkplain NeuralStateInputStrategy} requires 4 input units. The first two is the position of the Predator agent, and the 2nd two is the position of the Prey agent.
     */
    @Override
    public int amountInputs() {
        return 4;
    }

    /**
     * {@inheritDoc}
     */
    @Override
    public Vector getNeuralInputArray(NeuralAgent currentPlayer, Game state) {
<<<<<<< HEAD
        try{
            if(!(state instanceof PredatorPreyGame))
                throw new RuntimeException("Invalid game for this agent");
            ListGameState lstate = (ListGameState)state.getDecisionState();
            Vector predPos = null, preyPos = null;
            for(int i = 0; i < lstate.getSize(); i++){
                if(lstate.getItem(i).getToken().equals(GameToken.PredatorPrey.PREDATOR))
                    predPos = ((GridLocation)lstate.getItem(i).getLocation());
                else
                    preyPos = ((GridLocation)lstate.getItem(i).getLocation());
            }
            Vector inputvector = new Vector();
            inputvector.add(Real.valueOf(currentPlayer.getScaledInput((double)predPos.intValueOf(0), 0, ((PredatorPreyGame)state).getBoardWidth())));
            inputvector.add(Real.valueOf(currentPlayer.getScaledInput((double)predPos.intValueOf(1), 0, ((PredatorPreyGame)state).getBoardHeight())));
            inputvector.add(Real.valueOf(currentPlayer.getScaledInput((double)preyPos.intValueOf(0), 0, ((PredatorPreyGame)state).getBoardWidth())));
            inputvector.add(Real.valueOf(currentPlayer.getScaledInput((double)preyPos.intValueOf(1), 0, ((PredatorPreyGame)state).getBoardHeight())));
            return inputvector;
=======
//        try{
        if (!(state instanceof PredatorPreyGame)) {
            throw new RuntimeException("Invalid game for this agent");
>>>>>>> ec25316f
        }
        ListGameState lstate = (ListGameState) state.getDecisionState();
        Vector predPos = null, preyPos = null;
        for (int i = 0; i < lstate.getSize(); i++) {
            if (lstate.getItem(i).getToken().equals(GameToken.PredatorPrey.PREDATOR)) {
                predPos = ((GridLocation) lstate.getItem(i).getLocation());
            } else {
                preyPos = ((GridLocation) lstate.getItem(i).getLocation());
            }
        }
        Vector inputvector = new Vector(4);
        inputvector.add(new Real(currentPlayer.getScaledInput((double) predPos.getInt(0), 0, ((PredatorPreyGame) state).getBoardWidth())));
        inputvector.add(new Real(currentPlayer.getScaledInput((double) predPos.getInt(1), 0, ((PredatorPreyGame) state).getBoardHeight())));
        inputvector.add(new Real(currentPlayer.getScaledInput((double) preyPos.getInt(0), 0, ((PredatorPreyGame) state).getBoardWidth())));
        inputvector.add(new Real(currentPlayer.getScaledInput((double) preyPos.getInt(1), 0, ((PredatorPreyGame) state).getBoardHeight())));
        return inputvector;
//        }
//        catch(Exception e)
//        {
//            throw new InitialisationException("Game not initialized, predator and prey items do not exist");
//        }
    }
}<|MERGE_RESOLUTION|>--- conflicted
+++ resolved
@@ -55,29 +55,9 @@
      */
     @Override
     public Vector getNeuralInputArray(NeuralAgent currentPlayer, Game state) {
-<<<<<<< HEAD
-        try{
-            if(!(state instanceof PredatorPreyGame))
-                throw new RuntimeException("Invalid game for this agent");
-            ListGameState lstate = (ListGameState)state.getDecisionState();
-            Vector predPos = null, preyPos = null;
-            for(int i = 0; i < lstate.getSize(); i++){
-                if(lstate.getItem(i).getToken().equals(GameToken.PredatorPrey.PREDATOR))
-                    predPos = ((GridLocation)lstate.getItem(i).getLocation());
-                else
-                    preyPos = ((GridLocation)lstate.getItem(i).getLocation());
-            }
-            Vector inputvector = new Vector();
-            inputvector.add(Real.valueOf(currentPlayer.getScaledInput((double)predPos.intValueOf(0), 0, ((PredatorPreyGame)state).getBoardWidth())));
-            inputvector.add(Real.valueOf(currentPlayer.getScaledInput((double)predPos.intValueOf(1), 0, ((PredatorPreyGame)state).getBoardHeight())));
-            inputvector.add(Real.valueOf(currentPlayer.getScaledInput((double)preyPos.intValueOf(0), 0, ((PredatorPreyGame)state).getBoardWidth())));
-            inputvector.add(Real.valueOf(currentPlayer.getScaledInput((double)preyPos.intValueOf(1), 0, ((PredatorPreyGame)state).getBoardHeight())));
-            return inputvector;
-=======
 //        try{
         if (!(state instanceof PredatorPreyGame)) {
             throw new RuntimeException("Invalid game for this agent");
->>>>>>> ec25316f
         }
         ListGameState lstate = (ListGameState) state.getDecisionState();
         Vector predPos = null, preyPos = null;
@@ -89,10 +69,10 @@
             }
         }
         Vector inputvector = new Vector(4);
-        inputvector.add(new Real(currentPlayer.getScaledInput((double) predPos.getInt(0), 0, ((PredatorPreyGame) state).getBoardWidth())));
-        inputvector.add(new Real(currentPlayer.getScaledInput((double) predPos.getInt(1), 0, ((PredatorPreyGame) state).getBoardHeight())));
-        inputvector.add(new Real(currentPlayer.getScaledInput((double) preyPos.getInt(0), 0, ((PredatorPreyGame) state).getBoardWidth())));
-        inputvector.add(new Real(currentPlayer.getScaledInput((double) preyPos.getInt(1), 0, ((PredatorPreyGame) state).getBoardHeight())));
+        inputvector.add(Real.valueOf(currentPlayer.getScaledInput((double) predPos.intValueOf(0), 0, ((PredatorPreyGame) state).getBoardWidth())));
+        inputvector.add(Real.valueOf(currentPlayer.getScaledInput((double) predPos.intValueOf(1), 0, ((PredatorPreyGame) state).getBoardHeight())));
+        inputvector.add(Real.valueOf(currentPlayer.getScaledInput((double) preyPos.intValueOf(0), 0, ((PredatorPreyGame) state).getBoardWidth())));
+        inputvector.add(Real.valueOf(currentPlayer.getScaledInput((double) preyPos.intValueOf(1), 0, ((PredatorPreyGame) state).getBoardHeight())));
         return inputvector;
 //        }
 //        catch(Exception e)
