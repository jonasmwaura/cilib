--- conflicted
+++ resolved
@@ -24,12 +24,9 @@
 import com.google.common.collect.Lists;
 import java.util.Collections;
 import java.util.List;
-<<<<<<< HEAD
+import net.sourceforge.cilib.math.random.generator.RandomAdaptor;
 import net.sourceforge.cilib.math.random.generator.RandomProvider;
-=======
-import net.sourceforge.cilib.math.random.generator.Random;
 import net.sourceforge.cilib.util.selection.Samples;
->>>>>>> 3b5cd081
 import net.sourceforge.cilib.util.selection.Selection;
 import org.junit.Assert;
 import org.junit.Test;
@@ -65,43 +62,34 @@
         int selected = selection.select(elements);
 
         List<Integer> otherElements = Lists.newArrayList(1, 2, 3, 4, 5, 6, 7, 8, 9);
-        Collections.shuffle(otherElements, new ConstantRandomNumber());
+        Collections.shuffle(otherElements, new RandomAdaptor(new ConstantRandomNumber()));
 
         int lastIndex = otherElements.size() - 1;
         Assert.assertThat(selected, is(equalTo(otherElements.get(lastIndex))));
     }
 
-<<<<<<< HEAD
-    private class ConstantRandomNumber implements RandomProvider {
-=======
     @Test
     public void selectRandomFrom() {
         List<Integer> list = Lists.newArrayList(1, 2, 3, 4, 5, 6, 7, 8, 9);
         int selected = Selection.from(list).random(new ConstantRandomNumber()).select(Samples.first()).performSingle();
 
         List<Integer> otherElements = Lists.newArrayList(1, 2, 3, 4, 5, 6, 7, 8, 9);
-        Collections.shuffle(otherElements, new ConstantRandomNumber());
+        Collections.shuffle(otherElements, new RandomAdaptor(new ConstantRandomNumber()));
 
         int lastIndex = otherElements.size() - 1;
         Assert.assertThat(selected, is(equalTo(otherElements.get(lastIndex))));
     }
 
-    private static class ConstantRandomNumber extends Random {
+    private class ConstantRandomNumber implements RandomProvider {
 
->>>>>>> 3b5cd081
         private static final long serialVersionUID = 3019387660938987850L;
 
         public ConstantRandomNumber() {
         }
 
         @Override
-<<<<<<< HEAD
         public RandomProvider getClone() {
-            throw new UnsupportedOperationException("Not supported yet.");
-=======
-        public Random getClone() {
             return this;
->>>>>>> 3b5cd081
         }
 
         @Override
