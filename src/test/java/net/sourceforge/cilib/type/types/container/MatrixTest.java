--- conflicted
+++ resolved
@@ -214,14 +214,8 @@
     @Test
     public void rotation() {
         double angle = Math.PI / 4.0;
-        
-<<<<<<< HEAD
-        Matrix matrix = Matrix.builder().rows(2).columns(2).addRow(1.0, 1.0).addRow(1.0, 1.0).build();
-        Matrix result = matrix.rotate(angle, 1, 0);
-=======
         Matrix matrix = Matrix.builder().dimensions(2, 2).addRow(1.0, 1.0).addRow(1.0, 1.0).build();
         Matrix result = matrix.rotate(angle);
->>>>>>> 2bcf2bef
 
         Assert.assertThat(result.valueAt(0, 0), is(1.414213562373095));
         Assert.assertThat(result.valueAt(0, 1), is(1.1102230246251565E-16));
