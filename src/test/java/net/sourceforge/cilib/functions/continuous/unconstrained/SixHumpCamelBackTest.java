/**
 * Copyright (C) 2003 - 2009
 * Computational Intelligence Research Group (CIRG@UP)
 * Department of Computer Science
 * University of Pretoria
 * South Africa
 *
 * This program is free software; you can redistribute it and/or modify
 * it under the terms of the GNU General Public License as published by
 * the Free Software Foundation; either version 2 of the License, or
 * (at your option) any later version.
 *
 * This program is distributed in the hope that it will be useful,
 * but WITHOUT ANY WARRANTY; without even the implied warranty of
 * MERCHANTABILITY or FITNESS FOR A PARTICULAR PURPOSE.  See the
 * GNU General Public License for more details.
 *
 * You should have received a copy of the GNU General Public License
 * along with this program; if not, write to the Free Software
 * Foundation, Inc., 59 Temple Place, Suite 330, Boston, MA  02111-1307  USA
 */
package net.sourceforge.cilib.functions.continuous.unconstrained;

import net.sourceforge.cilib.functions.ContinuousFunction;
import net.sourceforge.cilib.type.types.Real;
import net.sourceforge.cilib.type.types.container.Vector;

import org.junit.Assert;
import org.junit.Before;
import org.junit.Test;

/**
 *
 * @author Bennie Leonard
 */
public class SixHumpCamelBackTest {
    private static final double EPSILON = 1.0E-4;
    private ContinuousFunction function;

    @Before
    public void instantiate()
    {
        this.function = new SixHumpCamelBack();
    }

    /** Test of the evaluate method of the {@link SixHumpCamelBack} class */
    @Test
    public void testEvaluate() {
        function.setDomain("R(-3,3),R(-2,2)");

        Vector x = new Vector();

        //test the two global minima
<<<<<<< HEAD
        x.add(Real.valueOf(-0.0898));
        x.add(Real.valueOf(0.7126));
        Assert.assertEquals(-1.0316, function.evaluate(x), EPSILON);
=======
        x.append(new Real(-0.0898));
        x.append(new Real(0.7126));
        Assert.assertEquals(-1.0316, function.apply(x), EPSILON);
>>>>>>> 472f9c3e

        x.setReal(0, 0.0898);
        x.setReal(1, -0.7126);
        Assert.assertEquals(-1.0316, function.apply(x), EPSILON);
    }

    /** Test of the getMinimum method of the {@link SixHumpCamelBack} class */
    @Test
    public void minimum() {
        Assert.assertEquals(-1.0316, function.getMinimum(), EPSILON);
    }
}<|MERGE_RESOLUTION|>--- conflicted
+++ resolved
@@ -51,15 +51,9 @@
         Vector x = new Vector();
 
         //test the two global minima
-<<<<<<< HEAD
         x.add(Real.valueOf(-0.0898));
         x.add(Real.valueOf(0.7126));
-        Assert.assertEquals(-1.0316, function.evaluate(x), EPSILON);
-=======
-        x.append(new Real(-0.0898));
-        x.append(new Real(0.7126));
         Assert.assertEquals(-1.0316, function.apply(x), EPSILON);
->>>>>>> 472f9c3e
 
         x.setReal(0, 0.0898);
         x.setReal(1, -0.7126);
