--- conflicted
+++ resolved
@@ -54,15 +54,9 @@
         function.setDomain("R(-15,-5),R(-3,3)");
 
         Vector x = new Vector();
-<<<<<<< HEAD
         x.add(Real.valueOf(1.0));
         x.add(Real.valueOf(2.0));
-        assertEquals(141.17735979665886, function.evaluate(x), 0.000000000001);
-=======
-        x.append(new Real(1.0));
-        x.append(new Real(2.0));
         assertEquals(141.17735979665886, function.apply(x), 0.000000000001);
->>>>>>> 472f9c3e
 
         x.setReal(0, -10.0);
         x.setReal(1, 1.0);
