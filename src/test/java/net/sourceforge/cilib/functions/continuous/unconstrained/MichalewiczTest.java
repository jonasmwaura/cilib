/**
 * Copyright (C) 2003 - 2009
 * Computational Intelligence Research Group (CIRG@UP)
 * Department of Computer Science
 * University of Pretoria
 * South Africa
 *
 * This program is free software; you can redistribute it and/or modify
 * it under the terms of the GNU General Public License as published by
 * the Free Software Foundation; either version 2 of the License, or
 * (at your option) any later version.
 *
 * This program is distributed in the hope that it will be useful,
 * but WITHOUT ANY WARRANTY; without even the implied warranty of
 * MERCHANTABILITY or FITNESS FOR A PARTICULAR PURPOSE.  See the
 * GNU General Public License for more details.
 *
 * You should have received a copy of the GNU General Public License
 * along with this program; if not, write to the Free Software
 * Foundation, Inc., 59 Temple Place, Suite 330, Boston, MA  02111-1307  USA
 */
package net.sourceforge.cilib.functions.continuous.unconstrained;

import static org.junit.Assert.assertEquals;
import net.sourceforge.cilib.functions.ContinuousFunction;
import net.sourceforge.cilib.type.types.Real;
import net.sourceforge.cilib.type.types.container.Vector;

import org.junit.Before;
import org.junit.Test;

/**
* @author Andries Engelbrecht
*/
public class MichalewiczTest {

    private ContinuousFunction function;

    @Before
    public void instantiate() {
        this.function = new Michalewicz();
    }

    /** Test of evaluate method, of class cilib.functions.unconstrained.Michalewicz. */
    @Test
    public void testEvaluate() {
        function.setDomain("R(0, 3.141592653589793)^2");

        Vector x = new Vector();

<<<<<<< HEAD
        x.add(Real.valueOf(1.5));
        x.add(Real.valueOf(1.3));
        assertEquals(-0.07497735029244701, function.evaluate(x), 0.00000000000000001);
=======
        x.append(new Real(1.5));
        x.append(new Real(1.3));
        assertEquals(-0.07497735029244701, function.apply(x), 0.00000000000000001);
>>>>>>> 472f9c3e

        x.setReal(0, 0.0);
        x.setReal(1, 0.0);
        assertEquals(0.0, function.apply(x), 0.0);
    }
}<|MERGE_RESOLUTION|>--- conflicted
+++ resolved
@@ -48,15 +48,9 @@
 
         Vector x = new Vector();
 
-<<<<<<< HEAD
         x.add(Real.valueOf(1.5));
         x.add(Real.valueOf(1.3));
-        assertEquals(-0.07497735029244701, function.evaluate(x), 0.00000000000000001);
-=======
-        x.append(new Real(1.5));
-        x.append(new Real(1.3));
         assertEquals(-0.07497735029244701, function.apply(x), 0.00000000000000001);
->>>>>>> 472f9c3e
 
         x.setReal(0, 0.0);
         x.setReal(1, 0.0);
