/**
 * Copyright (C) 2003 - 2009
 * Computational Intelligence Research Group (CIRG@UP)
 * Department of Computer Science
 * University of Pretoria
 * South Africa
 *
 * This program is free software; you can redistribute it and/or modify
 * it under the terms of the GNU General Public License as published by
 * the Free Software Foundation; either version 2 of the License, or
 * (at your option) any later version.
 *
 * This program is distributed in the hope that it will be useful,
 * but WITHOUT ANY WARRANTY; without even the implied warranty of
 * MERCHANTABILITY or FITNESS FOR A PARTICULAR PURPOSE.  See the
 * GNU General Public License for more details.
 *
 * You should have received a copy of the GNU General Public License
 * along with this program; if not, write to the Free Software
 * Foundation, Inc., 59 Temple Place, Suite 330, Boston, MA  02111-1307  USA
 */
package net.sourceforge.cilib.functions.continuous.unconstrained;

import static org.junit.Assert.assertEquals;
import net.sourceforge.cilib.functions.ContinuousFunction;
import net.sourceforge.cilib.type.types.Real;
import net.sourceforge.cilib.type.types.container.Vector;

import org.junit.Before;
import org.junit.Test;

/**
* @author Andries Engelbrecht
*/
public class EasomTest {

    private ContinuousFunction function;

    @Before
    public void instantiate() {
        this.function = new Easom();
    }

    /** Test of evaluate method, of class cilib.functions.unconstrained.Easom. */
    @Test
    public void testEvaluate() {
        function.setDomain("R(-100, 100)^2");

        Vector x = new Vector();
<<<<<<< HEAD
        x.add(Real.valueOf(Math.PI));
        x.add(Real.valueOf(Math.PI));
        assertEquals(-1.0, function.evaluate(x), 0.0);
=======
        x.append(new Real(Math.PI));
        x.append(new Real(Math.PI));
        assertEquals(-1.0, function.apply(x), 0.0);
>>>>>>> 472f9c3e

        x.setReal(0, Math.PI/2.0);
        x.setReal(1, Math.PI/2.0);
        assertEquals(0.0, function.apply(x), 0.0000000001);
    }

    @Test
    public void minimum() {
        assertEquals(-1.0, function.getMinimum().doubleValue(), 0.0001);
    }
}<|MERGE_RESOLUTION|>--- conflicted
+++ resolved
@@ -47,15 +47,9 @@
         function.setDomain("R(-100, 100)^2");
 
         Vector x = new Vector();
-<<<<<<< HEAD
         x.add(Real.valueOf(Math.PI));
         x.add(Real.valueOf(Math.PI));
-        assertEquals(-1.0, function.evaluate(x), 0.0);
-=======
-        x.append(new Real(Math.PI));
-        x.append(new Real(Math.PI));
         assertEquals(-1.0, function.apply(x), 0.0);
->>>>>>> 472f9c3e
 
         x.setReal(0, Math.PI/2.0);
         x.setReal(1, Math.PI/2.0);
