/**
 * Copyright (C) 2003 - 2009
 * Computational Intelligence Research Group (CIRG@UP)
 * Department of Computer Science
 * University of Pretoria
 * South Africa
 *
 * This program is free software; you can redistribute it and/or modify
 * it under the terms of the GNU General Public License as published by
 * the Free Software Foundation; either version 2 of the License, or
 * (at your option) any later version.
 *
 * This program is distributed in the hope that it will be useful,
 * but WITHOUT ANY WARRANTY; without even the implied warranty of
 * MERCHANTABILITY or FITNESS FOR A PARTICULAR PURPOSE.  See the
 * GNU General Public License for more details.
 *
 * You should have received a copy of the GNU General Public License
 * along with this program; if not, write to the Free Software
 * Foundation, Inc., 59 Temple Place, Suite 330, Boston, MA  02111-1307  USA
 */
package net.sourceforge.cilib.functions.continuous.unconstrained;

import static org.junit.Assert.assertEquals;
import net.sourceforge.cilib.functions.ContinuousFunction;
import net.sourceforge.cilib.type.types.Real;
import net.sourceforge.cilib.type.types.container.Vector;

import org.junit.Assert;
import org.junit.Before;
import org.junit.Test;

/**
* @author Andries Engelbrecht
*/
public class AbsoluteValueTest {

    private ContinuousFunction function;

    @Before
    public void instantiate() {
        this.function = new AbsoluteValue();
    }

    /** Test of evaluate method, of class cilib.functions.unconstrained.AbsoluteValue. */
    @Test
    public void testEvaluate() {
        function.setDomain("R(-100, 100)^3");

        Vector x = new Vector();
<<<<<<< HEAD
        x.add(Real.valueOf(-1.0));
        x.add(Real.valueOf(2.0));
        x.add(Real.valueOf(-3.0));
        assertEquals(6.0, function.evaluate(x), 0.0);
=======
        x.append(new Real(-1.0));
        x.append(new Real(2.0));
        x.append(new Real(-3.0));
        assertEquals(6.0, function.apply(x), 0.0);
>>>>>>> 472f9c3e

        x.setReal(0, 0.0);
        x.setReal(1, 0.0);
        x.setReal(2, 0.0);
        assertEquals(0.0, function.apply(x), 0.0);
    }

    @Test
    public void minimum() {
        Assert.assertEquals(0.0, function.getMinimum().doubleValue(), 0.0001);
    }
}<|MERGE_RESOLUTION|>--- conflicted
+++ resolved
@@ -48,17 +48,10 @@
         function.setDomain("R(-100, 100)^3");
 
         Vector x = new Vector();
-<<<<<<< HEAD
         x.add(Real.valueOf(-1.0));
         x.add(Real.valueOf(2.0));
         x.add(Real.valueOf(-3.0));
-        assertEquals(6.0, function.evaluate(x), 0.0);
-=======
-        x.append(new Real(-1.0));
-        x.append(new Real(2.0));
-        x.append(new Real(-3.0));
         assertEquals(6.0, function.apply(x), 0.0);
->>>>>>> 472f9c3e
 
         x.setReal(0, 0.0);
         x.setReal(1, 0.0);
