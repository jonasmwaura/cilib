--- conflicted
+++ resolved
@@ -50,17 +50,10 @@
         Vector x = new Vector();
 
         //test the defined global minimum
-<<<<<<< HEAD
         x.add(Real.valueOf(0.0));
         x.add(Real.valueOf(0.0));
         x.add(Real.valueOf(0.0));
-        Assert.assertEquals(0.0, function.evaluate(x), EPSILON);
-=======
-        x.append(new Real(0.0));
-        x.append(new Real(0.0));
-        x.append(new Real(0.0));
         Assert.assertEquals(0.0, function.apply(x), EPSILON);
->>>>>>> 472f9c3e
 
         //test another point
         x.setReal(0, 2.0);
