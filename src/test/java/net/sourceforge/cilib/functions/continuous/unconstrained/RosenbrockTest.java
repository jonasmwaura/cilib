--- conflicted
+++ resolved
@@ -61,19 +61,11 @@
         function = new Rosenbrock();
         function.setDomain("R(-2.048, 2.048)^4");
         Vector z = new Vector();
-<<<<<<< HEAD
         z.add(Real.valueOf(1.0));
         z.add(Real.valueOf(2.0));
         z.add(Real.valueOf(3.0));
         z.add(Real.valueOf(4.0));
-        assertEquals(2705.0, function.evaluate(z), 0.0);
-=======
-        z.append(new Real(1.0));
-        z.append(new Real(2.0));
-        z.append(new Real(3.0));
-        z.append(new Real(4.0));
         assertEquals(2705.0, function.apply(z), 0.0);
->>>>>>> 472f9c3e
     }
 
 
