/**
 * Copyright (C) 2003 - 2009
 * Computational Intelligence Research Group (CIRG@UP)
 * Department of Computer Science
 * University of Pretoria
 * South Africa
 *
 * This program is free software; you can redistribute it and/or modify
 * it under the terms of the GNU General Public License as published by
 * the Free Software Foundation; either version 2 of the License, or
 * (at your option) any later version.
 *
 * This program is distributed in the hope that it will be useful,
 * but WITHOUT ANY WARRANTY; without even the implied warranty of
 * MERCHANTABILITY or FITNESS FOR A PARTICULAR PURPOSE.  See the
 * GNU General Public License for more details.
 *
 * You should have received a copy of the GNU General Public License
 * along with this program; if not, write to the Free Software
 * Foundation, Inc., 59 Temple Place, Suite 330, Boston, MA  02111-1307  USA
 */
package net.sourceforge.cilib.functions.continuous.unconstrained;

import static org.junit.Assert.assertEquals;
import net.sourceforge.cilib.functions.ContinuousFunction;
import net.sourceforge.cilib.type.types.Real;
import net.sourceforge.cilib.type.types.container.Vector;

import org.junit.Assert;
import org.junit.Before;
import org.junit.Test;

/**
* @author Andries Engelbrecht
*/
public class DamavandiTest {
    private ContinuousFunction function;

    @Before
    public void instantiate() {
        this.function = new Damavandi();
    }

    /** Test of evaluate method, of class cilib.functions.unconstrained.Damavandi. */
    @Test
    public void testEvaluate() {
        function.setDomain("R(0, 12)^2");

        Vector x = new Vector();
<<<<<<< HEAD
        x.add(Real.valueOf(2.0000001));
        x.add(Real.valueOf(2.0000001));
        assertEquals(0.0, function.evaluate(x), 0.000000001);
=======
        x.append(new Real(2.0000001));
        x.append(new Real(2.0000001));
        assertEquals(0.0, function.apply(x), 0.000000001);
>>>>>>> 472f9c3e

        x.setReal(0, 7.0);
        x.setReal(1, 7.0);
        assertEquals(2.0, function.apply(x), 0.0);
    }

    @Test
    public void minimum() {
        Assert.assertEquals(0.0, function.getMinimum().doubleValue(), 0.0001);
    }
}<|MERGE_RESOLUTION|>--- conflicted
+++ resolved
@@ -47,15 +47,9 @@
         function.setDomain("R(0, 12)^2");
 
         Vector x = new Vector();
-<<<<<<< HEAD
         x.add(Real.valueOf(2.0000001));
         x.add(Real.valueOf(2.0000001));
-        assertEquals(0.0, function.evaluate(x), 0.000000001);
-=======
-        x.append(new Real(2.0000001));
-        x.append(new Real(2.0000001));
         assertEquals(0.0, function.apply(x), 0.000000001);
->>>>>>> 472f9c3e
 
         x.setReal(0, 7.0);
         x.setReal(1, 7.0);
