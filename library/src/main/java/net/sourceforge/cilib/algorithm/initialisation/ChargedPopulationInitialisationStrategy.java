--- conflicted
+++ resolved
@@ -47,17 +47,10 @@
      * <p/>
      * @param copy The instance to copy.
      */
-<<<<<<< HEAD
     public ChargedPopulationInitialisationStrategy(ChargedPopulationInitialisationStrategy copy) {
         this.entityNumber = copy.entityNumber;
         this.chargedRatio = copy.chargedRatio;
         this.chargeMagnitude = copy.chargeMagnitude;
-=======
-    public ChargedPopulationInitialisationStrategy(ChargedPopulationInitialisationStrategy<E> copy) {
-        this.entityNumber = copy.entityNumber.getClone();
-        this.chargedRatio = copy.chargedRatio.getClone();
-        this.chargeMagnitude = copy.chargeMagnitude.getClone();
->>>>>>> c0794513
 
         if (prototypeEntity != null) {
             this.prototypeEntity = copy.prototypeEntity.getClone();
