/**           __  __
 *    _____ _/ /_/ /_    Computational Intelligence Library (CIlib)
 *   / ___/ / / / __ \   (c) CIRG @ UP
 *  / /__/ / / / /_/ /   http://cilib.net
 *  \___/_/_/_/_.___/
 */
package net.sourceforge.cilib.pso.velocityprovider;


import net.sourceforge.cilib.controlparameter.ConstantControlParameter;
import net.sourceforge.cilib.controlparameter.ControlParameter;
import net.sourceforge.cilib.math.random.generator.Rand;
import net.sourceforge.cilib.pso.guideprovider.GuideProvider;
import net.sourceforge.cilib.pso.guideprovider.NBestGuideProvider;
import net.sourceforge.cilib.pso.guideprovider.PBestGuideProvider;
import net.sourceforge.cilib.pso.particle.Particle;
import net.sourceforge.cilib.type.types.container.Vector;


/**
 * TODO: test this.
 *
 */
public class LinearVelocityProvider implements VelocityProvider {

    private static final long serialVersionUID = -1624326615681760823L;

    protected ControlParameter inertiaWeight;
    protected ControlParameter socialAcceleration;
    protected ControlParameter cognitiveAcceleration;
    
    private GuideProvider globalGuideProvider;
    private GuideProvider localGuideProvider;

    /**
     * Create an instance of {@linkplain LinearVelocityProvider}.
     */
    public LinearVelocityProvider() {
        // Resetting the social and cognitive components is required to ensure
        // that during the velocity update process, only 1 random number is used.
        this.inertiaWeight = ConstantControlParameter.of(0.729844);
        this.socialAcceleration = ConstantControlParameter.of(1.496180);
        this.cognitiveAcceleration = ConstantControlParameter.of(1.496180);
        
        this.globalGuideProvider = new NBestGuideProvider();
        this.localGuideProvider = new PBestGuideProvider();
    }

    public LinearVelocityProvider(LinearVelocityProvider copy) {
        this.inertiaWeight = copy.inertiaWeight.getClone();
        this.socialAcceleration = copy.socialAcceleration.getClone();
        this.cognitiveAcceleration = copy.cognitiveAcceleration.getClone();
        this.globalGuideProvider = copy.globalGuideProvider.getClone();
        this.localGuideProvider = copy.localGuideProvider.getClone();
    }

    @Override
    public VelocityProvider getClone() {
        return new LinearVelocityProvider(this);
    }

    /**
     * {@inheritDoc}
     */
    @Override
    public Vector get(Particle particle) {
        Vector velocity = (Vector) particle.getVelocity();
<<<<<<< HEAD
        Vector position = (Vector) particle.getPosition();
        Vector localGuide = (Vector) particle.getLocalGuide();
        Vector globalGuide = (Vector) particle.getGlobalGuide();
=======
        Vector position = (Vector) particle.getCandidateSolution();
        Vector localGuide = (Vector) localGuideProvider.get(particle);
        Vector globalGuide = (Vector) globalGuideProvider.get(particle);
>>>>>>> c4fb293c

        float social = Rand.nextFloat();
        float cognitive = Rand.nextFloat();

        Vector.Builder builder = Vector.newBuilder();
        for (int i = 0; i < particle.getDimension(); ++i) {
            double value = this.inertiaWeight.getParameter()*velocity.doubleValueOf(i) +
                cognitive  * this.cognitiveAcceleration.getParameter() * (localGuide.doubleValueOf(i) - position.doubleValueOf(i)) +
                social * this.socialAcceleration.getParameter() * (globalGuide.doubleValueOf(i) - position.doubleValueOf(i));
            builder.add(value);
        }
        return builder.build();
    }

    /**
     * Sets the GuideProvider responsible for retrieving a particle's global guide.
     * @param globalGuideProvider The guide provider to set.
     */
    public void setGlobalGuideProvider(GuideProvider globalGuideProvider) {
        this.globalGuideProvider = globalGuideProvider;
    }

    /**
     * Sets the GuideProvider responsible for retrieving a particle's local guide.
     * @param localGuideProvider The guide provider to set.
     */
    public void setLocalGuideProvider(GuideProvider localGuideProvider) {
        this.localGuideProvider = localGuideProvider;
    }
}<|MERGE_RESOLUTION|>--- conflicted
+++ resolved
@@ -65,15 +65,9 @@
     @Override
     public Vector get(Particle particle) {
         Vector velocity = (Vector) particle.getVelocity();
-<<<<<<< HEAD
         Vector position = (Vector) particle.getPosition();
-        Vector localGuide = (Vector) particle.getLocalGuide();
-        Vector globalGuide = (Vector) particle.getGlobalGuide();
-=======
-        Vector position = (Vector) particle.getCandidateSolution();
         Vector localGuide = (Vector) localGuideProvider.get(particle);
         Vector globalGuide = (Vector) globalGuideProvider.get(particle);
->>>>>>> c4fb293c
 
         float social = Rand.nextFloat();
         float cognitive = Rand.nextFloat();
