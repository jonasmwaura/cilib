/**           __  __
 *    _____ _/ /_/ /_    Computational Intelligence Library (CIlib)
 *   / ___/ / / / __ \   (c) CIRG @ UP
 *  / /__/ / / / /_/ /   http://cilib.net
 *  \___/_/_/_/_.___/
 */
package net.sourceforge.cilib.pso.velocityprovider;

import fj.P1;
import net.sourceforge.cilib.controlparameter.ConstantControlParameter;
import net.sourceforge.cilib.controlparameter.ControlParameter;
import net.sourceforge.cilib.math.random.generator.Rand;
import net.sourceforge.cilib.pso.guideprovider.GuideProvider;
import net.sourceforge.cilib.pso.guideprovider.NBestGuideProvider;
import net.sourceforge.cilib.pso.guideprovider.PBestGuideProvider;
import net.sourceforge.cilib.pso.particle.Particle;
import net.sourceforge.cilib.type.types.container.Vector;
import net.sourceforge.cilib.util.Vectors;

/**
 * Implementation of the standard / default velocity update equation.
 */
public final class StandardVelocityProvider implements VelocityProvider {

    private static final long serialVersionUID = 8204479765311251730L;

    protected ControlParameter inertiaWeight;
    protected ControlParameter socialAcceleration;
    protected ControlParameter cognitiveAcceleration;

    private GuideProvider globalGuideProvider;
    private GuideProvider localGuideProvider;

    /** Creates a new instance of StandardVelocityUpdate. */
    public StandardVelocityProvider() {
        this(ConstantControlParameter.of(0.729844),
            ConstantControlParameter.of(1.496180),
            ConstantControlParameter.of(1.496180));
    }

    public StandardVelocityProvider(ControlParameter inertia, ControlParameter social, ControlParameter cog) {
        this.inertiaWeight = inertia;
        this.socialAcceleration = social;
        this.cognitiveAcceleration = cog;

        this.globalGuideProvider = new NBestGuideProvider();
        this.localGuideProvider = new PBestGuideProvider();
    }

    /**
     * Copy constructor.
     * @param copy The object to copy.
     */
    public StandardVelocityProvider(StandardVelocityProvider copy) {
        this.inertiaWeight = copy.inertiaWeight.getClone();
        this.cognitiveAcceleration = copy.cognitiveAcceleration.getClone();
        this.socialAcceleration = copy.socialAcceleration.getClone();
        this.globalGuideProvider = copy.globalGuideProvider.getClone();
        this.localGuideProvider = copy.localGuideProvider.getClone();
    }

    /**
     * {@inheritDoc}
     */
    @Override
    public StandardVelocityProvider getClone() {
        return new StandardVelocityProvider(this);
    }

    private static P1<Number> random() {
        return new P1<Number>() {
            @Override
            public Number _1() {
                return Rand.nextDouble();
            }
        };
    }

    private static P1<Number> cp(final ControlParameter r) {
        return new P1<Number>() {
            @Override
            public Number _1() {
                return r.getParameter();
            }
        };
    }

    /**
     * Perform the velocity update for the given {@linkplain Particle}.
     * @param particle The {@linkplain Particle} velocity that should be updated.
     */
    @Override
    public Vector get(Particle particle) {
        Vector velocity = (Vector) particle.getVelocity();
<<<<<<< HEAD
        Vector position = (Vector) particle.getPosition();
        Vector localGuide = (Vector) particle.getLocalGuide();
        Vector globalGuide = (Vector) particle.getGlobalGuide();
=======
        Vector position = (Vector) particle.getCandidateSolution();
        Vector localGuide = (Vector) localGuideProvider.get(particle);
        Vector globalGuide = (Vector) globalGuideProvider.get(particle);
>>>>>>> c4fb293c

        Vector dampenedVelocity = Vector.copyOf(velocity).multiply(inertiaWeight.getParameter());
        Vector cognitiveComponent = Vector.copyOf(localGuide).subtract(position).multiply(cp(cognitiveAcceleration)).multiply(random());
        Vector socialComponent = Vector.copyOf(globalGuide).subtract(position).multiply(cp(socialAcceleration)).multiply(random());
        return Vectors.sumOf(dampenedVelocity, cognitiveComponent, socialComponent).valueE("Cannot determine velocity");
    }

    /**
     * Get the {@linkplain ControlParameter} representing the inertia weight of
     * the {@linkplain VelocityProvider}.
     * @return the inertia component {@linkplain ControlParameter}.
     */
    public ControlParameter getInertiaWeight() {
        return inertiaWeight;
    }

    /**
     * Set the {@linkplain ControlParameter} for the inertia weight of the
     * velocity update equation.
     * @param inertiaWeight The inertiaWeight to set.
     */
    public void setInertiaWeight(ControlParameter inertiaWeight) {
        this.inertiaWeight = inertiaWeight;
    }

    /**
     * Gets the {@linkplain ControlParameter} representing the cognitive
     * component within this {@link VelocityProvider}.
     * @return the cognitiveComponent.
     */
    public ControlParameter getCognitiveAcceleration() {
        return cognitiveAcceleration;
    }

    /**
     * Set the cognitive component {@linkplain ControlParameter}.
     * @param cognitiveComponent The cognitiveComponent to set.
     */
    public void setCognitiveAcceleration(ControlParameter cognitiveComponent) {
        this.cognitiveAcceleration = cognitiveComponent;
    }

    /**
     * Get the {@linkplain ControlParameter} representing the social component
     * of the velocity update equation.
     * @return the socialComponent.
     */
    public ControlParameter getSocialAcceleration() {
        return socialAcceleration;
    }

    /**
     * Set the {@linkplain ControlParameter} for the social component.
     * @param socialComponent The socialComponent to set.
     */
    public void setSocialAcceleration(ControlParameter socialComponent) {
        this.socialAcceleration = socialComponent;
    }

    /**
     * Sets the GuideProvider responsible for retrieving a particle's global guide.
     * @param globalGuideProvider The guide provider to set.
     */
    public void setGlobalGuideProvider(GuideProvider globalGuideProvider) {
        this.globalGuideProvider = globalGuideProvider;
    }

    /**
     * Sets the GuideProvider responsible for retrieving a particle's local guide.
     * @param localGuideProvider The guide provider to set.
     */
    public void setLocalGuideProvider(GuideProvider localGuideProvider) {
        this.localGuideProvider = localGuideProvider;
    }
}<|MERGE_RESOLUTION|>--- conflicted
+++ resolved
@@ -92,15 +92,9 @@
     @Override
     public Vector get(Particle particle) {
         Vector velocity = (Vector) particle.getVelocity();
-<<<<<<< HEAD
         Vector position = (Vector) particle.getPosition();
-        Vector localGuide = (Vector) particle.getLocalGuide();
-        Vector globalGuide = (Vector) particle.getGlobalGuide();
-=======
-        Vector position = (Vector) particle.getCandidateSolution();
         Vector localGuide = (Vector) localGuideProvider.get(particle);
         Vector globalGuide = (Vector) globalGuideProvider.get(particle);
->>>>>>> c4fb293c
 
         Vector dampenedVelocity = Vector.copyOf(velocity).multiply(inertiaWeight.getParameter());
         Vector cognitiveComponent = Vector.copyOf(localGuide).subtract(position).multiply(cp(cognitiveAcceleration)).multiply(random());
