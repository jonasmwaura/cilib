--- conflicted
+++ resolved
@@ -131,13 +131,8 @@
 
         if (particle == globalBest) {
             final Vector velocity = (Vector) particle.getVelocity();
-<<<<<<< HEAD
             final Vector position = (Vector) particle.getPosition();
-            final Vector globalGuide = (Vector) particle.getGlobalGuide();
-=======
-            final Vector position = (Vector) particle.getCandidateSolution();
             final Vector globalGuide = (Vector) globalGuideProvider.get(particle);
->>>>>>> c4fb293c
 
             Vector.Builder builder = Vector.newBuilder();
             for (int i = 0; i < velocity.size(); ++i) {
