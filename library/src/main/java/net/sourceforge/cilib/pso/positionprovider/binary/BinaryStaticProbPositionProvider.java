/**           __  __
 *    _____ _/ /_/ /_    Computational Intelligence Library (CIlib)
 *   / ___/ / / / __ \   (c) CIRG @ UP
 *  / /__/ / / / /_/ /   http://cilib.net
 *  \___/_/_/_/_.___/
 */
package net.sourceforge.cilib.pso.positionprovider.binary;

import net.sourceforge.cilib.controlparameter.ControlParameter;
import net.sourceforge.cilib.controlparameter.LinearlyVaryingControlParameter;
import net.sourceforge.cilib.pso.guideprovider.GuideProvider;
import net.sourceforge.cilib.pso.guideprovider.NBestGuideProvider;
import net.sourceforge.cilib.pso.guideprovider.PBestGuideProvider;
import net.sourceforge.cilib.pso.particle.Particle;
import net.sourceforge.cilib.pso.positionprovider.PositionProvider;
import net.sourceforge.cilib.type.types.container.Vector;

/**
 * Implementation of Modified particle swarm optimisation algorithm for variable
 * selection in MLR and PLS modelling.
 *
 * Position of the particle is updated using a varying probability
 * <p>
 * References:
 * <p>
 * <ul><li>
 * Qi Shen, Jian-Hui Jiang, Chen-Xu Jiao, Guo-li Shen, Ru-Qin Yu.,
 * "Modified particle swarm optimization algorithm for variable
 * selection in MLR and PLS modelling: QSAR studies of antagonism of
 * angiotensin II antagonists" (2004). European Journal of Pharmaceutical
 * Sciences 22, 145-152
 * </li></ul>
 */
public class BinaryStaticProbPositionProvider implements PositionProvider {

    private ControlParameter a;
    private GuideProvider globalGuideProvider;
    private GuideProvider localGuideProvider;

    /**
     * Create an instance of {@linkplain BinaryStaticProbPositionProvider}.
     */
    public BinaryStaticProbPositionProvider() {
        this.a = new LinearlyVaryingControlParameter(0.5, 0.33);
        this.globalGuideProvider = new NBestGuideProvider();
        this.localGuideProvider = new PBestGuideProvider();
    }

    /**
     * Create a copy of the provided instance.
     * @param copy The instance to copy.
     */
    public BinaryStaticProbPositionProvider(BinaryStaticProbPositionProvider copy) {
        this.a = copy.a.getClone();
        this.globalGuideProvider = copy.globalGuideProvider.getClone();
        this.localGuideProvider = copy.localGuideProvider.getClone();
    }

    /**
     * {@inheritDoc}
     */
    @Override
    public BinaryStaticProbPositionProvider getClone() {
        return new BinaryStaticProbPositionProvider(this);
    }

    /**
     * BinaryPSO particle position update using static probability
     */
    @Override
    public Vector get(Particle particle) {
        Vector velocity = (Vector) particle.getVelocity();
<<<<<<< HEAD
        Vector position = (Vector) particle.getPosition();
        Vector pbest = (Vector) particle.getLocalGuide();
        Vector gbest = (Vector) particle.getGlobalGuide();
=======
        Vector position = (Vector) particle.getCandidateSolution();
        Vector pbest = (Vector) localGuideProvider.get(particle);
        Vector gbest = (Vector) globalGuideProvider.get(particle);
>>>>>>> c4fb293c
        Vector.Builder builder = Vector.newBuilder();

        double limit = 0.5 * (1 + a.getParameter());

        for (int i = 0; i < particle.getDimension(); i++) {
            double vi = velocity.doubleValueOf(i);
            double newPosition = position.doubleValueOf(i);

            if ((vi > a.getParameter()) && (vi <= limit)) {
                newPosition = pbest.doubleValueOf(i);
            } else if ((vi > limit) && (vi <= 1)) {
                newPosition = gbest.doubleValueOf(i);
            }

            builder.addWithin(newPosition, position.boundsOf(i));
        }
        return builder.build();
    }

    /**
    * Get the {@code a} {@linkplain ControlParameter} used within the update strategy.
    * @return the {@linkplain ControlParameter} used.
    */
    public ControlParameter getA() {
        return this.a;
    }

    /**
    * Set the {@code a} {@linkplain ControlParameter} to use.
    * @param a the {@linkplain ControlParameter} to set.
    */
    public void setA(ControlParameter a) {
        this.a = a;
    }

    /**
     * Sets the GuideProvider responsible for retrieving a particle's global guide.
     * @param globalGuideProvider The guide provider to set.
     */
    public void setGlobalGuideProvider(GuideProvider globalGuideProvider) {
        this.globalGuideProvider = globalGuideProvider;
    }

    /**
     * Sets the GuideProvider responsible for retrieving a particle's local guide.
     * @param localGuideProvider The guide provider to set.
     */
    public void setLocalGuideProvider(GuideProvider localGuideProvider) {
        this.localGuideProvider = localGuideProvider;
    }
}<|MERGE_RESOLUTION|>--- conflicted
+++ resolved
@@ -70,15 +70,9 @@
     @Override
     public Vector get(Particle particle) {
         Vector velocity = (Vector) particle.getVelocity();
-<<<<<<< HEAD
         Vector position = (Vector) particle.getPosition();
-        Vector pbest = (Vector) particle.getLocalGuide();
-        Vector gbest = (Vector) particle.getGlobalGuide();
-=======
-        Vector position = (Vector) particle.getCandidateSolution();
         Vector pbest = (Vector) localGuideProvider.get(particle);
         Vector gbest = (Vector) globalGuideProvider.get(particle);
->>>>>>> c4fb293c
         Vector.Builder builder = Vector.newBuilder();
 
         double limit = 0.5 * (1 + a.getParameter());
