--- conflicted
+++ resolved
@@ -81,13 +81,8 @@
      */
     @Override
     public Vector get(Particle particle) {
-<<<<<<< HEAD
         Vector position = (Vector) particle.getPosition();
-        Vector standardVelocity = delegate.get(particle);
-=======
-        Vector position = (Vector) particle.getCandidateSolution();
         Vector standardVelocity = (Vector) delegate.get(particle);
->>>>>>> 6fd2668d
         Vector.Builder builder = Vector.newBuilder();
         List<Particle> predators = getPredators();
 
