--- conflicted
+++ resolved
@@ -141,15 +141,9 @@
         }
 
         Vector velocity = (Vector) particle.getVelocity();
-<<<<<<< HEAD
         Vector position = (Vector) particle.getPosition();
-        Vector localGuide = (Vector) particle.getLocalGuide();
-        Vector globalGuide = (Vector) particle.getGlobalGuide();
-=======
-        Vector position = (Vector) particle.getCandidateSolution();
         Vector localGuide = (Vector) localGuideProvider.get(particle);
         Vector globalGuide = (Vector) globalGuideProvider.get(particle);
->>>>>>> c4fb293c
 
         Vector.Builder builder = Vector.newBuilder();
         for (int i = 0; i < particle.getDimension(); ++i) {
