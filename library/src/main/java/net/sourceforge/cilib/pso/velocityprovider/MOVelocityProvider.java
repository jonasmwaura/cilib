/**           __  __
 *    _____ _/ /_/ /_    Computational Intelligence Library (CIlib)
 *   / ___/ / / / __ \   (c) CIRG @ UP
 *  / /__/ / / / /_/ /   http://cilib.net
 *  \___/_/_/_/_.___/
 */
package net.sourceforge.cilib.pso.velocityprovider;

import net.sourceforge.cilib.controlparameter.ConstantControlParameter;
import net.sourceforge.cilib.controlparameter.ControlParameter;
<<<<<<< HEAD
=======
import net.sourceforge.cilib.pso.guideprovider.GuideProvider;
import net.sourceforge.cilib.pso.guideprovider.NBestGuideProvider;
import net.sourceforge.cilib.pso.guideprovider.PBestGuideProvider;
import net.sourceforge.cilib.pso.particle.Particle;
>>>>>>> c4fb293c
import net.sourceforge.cilib.math.random.generator.Rand;
import net.sourceforge.cilib.pso.particle.Particle;
import net.sourceforge.cilib.type.types.container.Vector;

/**
 * Implementation of the standard / default velocity update equation.
 */
public final class MOVelocityProvider implements VelocityProvider {

    private static final long serialVersionUID = 8204479765311251730L;

    protected ControlParameter inertiaWeight;
    protected ControlParameter socialAcceleration;
    protected ControlParameter cognitiveAcceleration;
    
    private GuideProvider globalGuideProvider;
    private GuideProvider localGuideProvider;

    /** Creates a new instance of StandardVelocityUpdate. */
    public MOVelocityProvider() {
        this(ConstantControlParameter.of(0.729844),
            ConstantControlParameter.of(1.496180),
            ConstantControlParameter.of(1.496180));
    }

    public MOVelocityProvider(ControlParameter inertia, ControlParameter social, ControlParameter cog) {
        this.inertiaWeight = inertia;
        this.socialAcceleration = social;
        this.cognitiveAcceleration = cog;
        
        this.globalGuideProvider = new NBestGuideProvider();
        this.localGuideProvider = new PBestGuideProvider();
    }

    /**
     * Copy constructor.
     * @param copy The object to copy.
     */
    public MOVelocityProvider(MOVelocityProvider copy) {
        this.inertiaWeight = copy.inertiaWeight.getClone();
        this.cognitiveAcceleration = copy.cognitiveAcceleration.getClone();
        this.socialAcceleration = copy.socialAcceleration.getClone();
        this.globalGuideProvider = copy.globalGuideProvider.getClone();
        this.localGuideProvider = copy.localGuideProvider.getClone();
    }

    /**
     * {@inheritDoc}
     */
    @Override
    public MOVelocityProvider getClone() {
        return new MOVelocityProvider(this);
    }

    /**
     * Perform the velocity update for the given <tt>Particle</tt>.
     * @param particle The Particle velocity that should be updated.
     */
    @Override
    public Vector get(Particle particle) {

        Vector velocity = (Vector) particle.getVelocity();
<<<<<<< HEAD
        Vector position = (Vector) particle.getPosition();
        Vector gbest = (Vector) particle.getNeighbourhoodBest().getPosition();
        Vector localGuide = (Vector) particle.getLocalGuide();
        Vector globalGuide = (Vector) particle.getGlobalGuide();
=======
        Vector position = (Vector) particle.getCandidateSolution();
        Vector gbest = (Vector) particle.getNeighbourhoodBest().getCandidateSolution();
        Vector localGuide = (Vector) localGuideProvider.get(particle);
        Vector globalGuide = (Vector) globalGuideProvider.get(particle);
>>>>>>> c4fb293c

        int min = Math.min(localGuide.size(), globalGuide.size());
        int i = 0;

        for (; i < min; ++i) {
            double value = this.inertiaWeight.getParameter() * velocity.doubleValueOf(i) +
                    (localGuide.doubleValueOf(i) - position.doubleValueOf(i)) * this.cognitiveAcceleration.getParameter()* Rand.nextDouble() +
                    (globalGuide.doubleValueOf(i) - position.doubleValueOf(i)) * this.socialAcceleration.getParameter()* Rand.nextDouble();
            velocity.setReal(i, value);
        }

        for (; i < particle.getDimension(); ++i) {
            double value = this.inertiaWeight.getParameter() * velocity.doubleValueOf(i) +
                    (localGuide.doubleValueOf(i) - position.doubleValueOf(i)) * this.cognitiveAcceleration.getParameter() * Rand.nextDouble() +
                    (gbest.doubleValueOf(i) - position.doubleValueOf(i)) * this.socialAcceleration.getParameter() * Rand.nextDouble();
            velocity.setReal(i, value);
        }
        return velocity;
    }


    /**
     * Get the {@linkplain ControlParameter} representing the inertia weight of
     * the VelocityProvider.
     * @return Returns the inertia component <tt>ControlParameter</tt>.
     */
    public ControlParameter getInertiaWeight() {
        return inertiaWeight;
    }

    /**
     * Set the {@linkplain ControlParameter} for the inertia weight of the velocity
     * update equation.
     * @param inertiaWeight The inertiaComponent to set.
     */
    public void setInertiaWeight(ControlParameter inertiaWeight) {
        this.inertiaWeight = inertiaWeight;
    }

    /**
     * Gets the {@linkplain ControlParameter} representing the cognitive
     * component within this {@linkplain VelocityProvider}.
     * @return Returns the cognitiveComponent.
     */
    public ControlParameter getCognitiveAcceleration() {
        return cognitiveAcceleration;
    }

    /**
     * Set the cognitive component {@linkplain ControlParameter}.
     * @param cognitiveComponent The cognitiveComponent to set.
     */
    public void setCognitiveAcceleration(ControlParameter cognitiveComponent) {
        this.cognitiveAcceleration = cognitiveComponent;
    }

    /**
     * Get the {@linkplain ControlParameter} representing the social component
     * of the velocity update equation.
     * @return Returns the socialComponent.
     */
    public ControlParameter getSocialAcceleration() {
        return socialAcceleration;
    }

    /**
     * Set the {@linkplain ControlParameter} for the social component.
     * @param socialComponent The socialComponent to set.
     */
    public void setSocialAcceleration(ControlParameter socialComponent) {
        this.socialAcceleration = socialComponent;
    }

    /**
     * Sets the GuideProvider responsible for retrieving a particle's global guide.
     * @param globalGuideProvider The guide provider to set.
     */
    public void setGlobalGuideProvider(GuideProvider globalGuideProvider) {
        this.globalGuideProvider = globalGuideProvider;
    }

    /**
     * Sets the GuideProvider responsible for retrieving a particle's local guide.
     * @param localGuideProvider The guide provider to set.
     */
    public void setLocalGuideProvider(GuideProvider localGuideProvider) {
        this.localGuideProvider = localGuideProvider;
    }
}<|MERGE_RESOLUTION|>--- conflicted
+++ resolved
@@ -8,14 +8,10 @@
 
 import net.sourceforge.cilib.controlparameter.ConstantControlParameter;
 import net.sourceforge.cilib.controlparameter.ControlParameter;
-<<<<<<< HEAD
-=======
+import net.sourceforge.cilib.math.random.generator.Rand;
 import net.sourceforge.cilib.pso.guideprovider.GuideProvider;
 import net.sourceforge.cilib.pso.guideprovider.NBestGuideProvider;
 import net.sourceforge.cilib.pso.guideprovider.PBestGuideProvider;
-import net.sourceforge.cilib.pso.particle.Particle;
->>>>>>> c4fb293c
-import net.sourceforge.cilib.math.random.generator.Rand;
 import net.sourceforge.cilib.pso.particle.Particle;
 import net.sourceforge.cilib.type.types.container.Vector;
 
@@ -77,17 +73,10 @@
     public Vector get(Particle particle) {
 
         Vector velocity = (Vector) particle.getVelocity();
-<<<<<<< HEAD
         Vector position = (Vector) particle.getPosition();
         Vector gbest = (Vector) particle.getNeighbourhoodBest().getPosition();
-        Vector localGuide = (Vector) particle.getLocalGuide();
-        Vector globalGuide = (Vector) particle.getGlobalGuide();
-=======
-        Vector position = (Vector) particle.getCandidateSolution();
-        Vector gbest = (Vector) particle.getNeighbourhoodBest().getCandidateSolution();
         Vector localGuide = (Vector) localGuideProvider.get(particle);
         Vector globalGuide = (Vector) globalGuideProvider.get(particle);
->>>>>>> c4fb293c
 
         int min = Math.min(localGuide.size(), globalGuide.size());
         int i = 0;
